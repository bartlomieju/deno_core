// Copyright 2018-2024 the Deno authors. All rights reserved. MIT license.
use crate::error::custom_error;
use crate::error::is_instance_of_error;
use crate::error::range_error;
use crate::error::type_error;
use crate::error::JsError;
use crate::op2;
use crate::ops_builtin::WasmStreamingResource;
use crate::resolve_url;
use crate::runtime::script_origin;
use crate::runtime::JsRealm;
use crate::runtime::JsRuntimeState;
use crate::source_map::SourceMapApplication;
use crate::stats::RuntimeActivityType;
use crate::JsBuffer;
use crate::JsRuntime;
use crate::OpState;
use anyhow::Error;
use serde::Deserialize;
use serde::Serialize;
use std::cell::RefCell;
use std::rc::Rc;
use v8::ValueDeserializerHelper;
use v8::ValueSerializerHelper;

#[op2]
pub fn op_add_main_module_handler(
  scope: &mut v8::HandleScope,
  #[global] f: v8::Global<v8::Function>,
) {
  JsRealm::module_map_from(scope)
    .get_data()
    .borrow_mut()
    .main_module_callbacks
    .push(f);
}

#[op2]
pub fn op_set_handled_promise_rejection_handler(
  scope: &mut v8::HandleScope,
  #[global] f: Option<v8::Global<v8::Function>>,
) {
  let exception_state = JsRealm::exception_state_from_scope(scope);
  *exception_state.js_handled_promise_rejection_cb.borrow_mut() = f;
}

#[op2]
pub fn op_ref_op(scope: &mut v8::HandleScope, promise_id: i32) {
  let context_state = JsRealm::state_from_scope(scope);
  context_state.unrefed_ops.borrow_mut().remove(&promise_id);
}

#[op2]
pub fn op_unref_op(scope: &mut v8::HandleScope, promise_id: i32) {
  let context_state = JsRealm::state_from_scope(scope);
  context_state.unrefed_ops.borrow_mut().insert(promise_id);
}

#[op2]
pub fn op_leak_tracing_enable(scope: &mut v8::HandleScope, enabled: bool) {
  let context_state = JsRealm::state_from_scope(scope);
  context_state.activity_traces.set_enabled(enabled);
}

#[op2]
pub fn op_leak_tracing_submit(
  scope: &mut v8::HandleScope,
  #[smi] kind: u8,
  #[smi] id: i32,
  #[string] trace: &str,
) {
  let context_state = JsRealm::state_from_scope(scope);
  context_state.activity_traces.submit(
    RuntimeActivityType::from_u8(kind),
    id as _,
    trace,
  );
}

#[op2]
pub fn op_leak_tracing_get_all<'s>(
  scope: &mut v8::HandleScope<'s>,
) -> v8::Local<'s, v8::Value> {
  let context_state = JsRealm::state_from_scope(scope);
  // This is relatively inefficient, but so is leak tracing
  let out = v8::Array::new(scope, 0);

  let mut idx = 0;
  context_state.activity_traces.get_all(|kind, id, trace| {
    let val =
      serde_v8::to_v8(scope, (kind as u8, id.to_string(), trace.to_owned()))
        .unwrap();
    out.set_index(scope, idx, val);
    idx += 1;
  });
  out.into()
}

#[op2]
pub fn op_leak_tracing_get<'s>(
  scope: &mut v8::HandleScope<'s>,
  #[smi] kind: u8,
  #[smi] id: i32,
) -> v8::Local<'s, v8::Value> {
  let context_state = JsRealm::state_from_scope(scope);
  context_state.activity_traces.get(
    RuntimeActivityType::from_u8(kind),
    id as _,
    |maybe_str| {
      if let Some(s) = maybe_str {
        let v8_str = v8::String::new(scope, s).unwrap();
        v8_str.into()
      } else {
        v8::undefined(scope).into()
      }
    },
  )
}

/// Queue a timer. We return a "large integer" timer ID in an f64 which allows for up
/// to `MAX_SAFE_INTEGER` (2^53) timers to exist, versus 2^32 timers if we used
/// `u32`.
#[op2]
pub fn op_timer_queue(
  scope: &mut v8::HandleScope,
  depth: u32,
  repeat: bool,
  timeout_ms: f64,
  #[global] task: v8::Global<v8::Function>,
) -> f64 {
  let context_state = JsRealm::state_from_scope(scope);
  if repeat {
    context_state
      .timers
      .queue_timer_repeat(timeout_ms as _, (task, depth)) as _
  } else {
    context_state
      .timers
      .queue_timer(timeout_ms as _, (task, depth)) as _
  }
}

/// Queue a timer. We return a "large integer" timer ID in an f64 which allows for up
/// to `MAX_SAFE_INTEGER` (2^53) timers to exist, versus 2^32 timers if we used
/// `u32`.
#[op2]
pub fn op_timer_queue_system(
  scope: &mut v8::HandleScope,
  repeat: bool,
  timeout_ms: f64,
  #[global] task: v8::Global<v8::Function>,
) -> f64 {
  let context_state = JsRealm::state_from_scope(scope);
  context_state
    .timers
    .queue_system_timer(repeat, timeout_ms as _, (task, 0)) as _
}

/// Queue a timer. We return a "large integer" timer ID in an f64 which allows for up
/// to `MAX_SAFE_INTEGER` (2^53) timers to exist, versus 2^32 timers if we used
/// `u32`.
#[op2]
pub fn op_timer_queue_immediate(
  scope: &mut v8::HandleScope,
  #[global] task: v8::Global<v8::Function>,
) -> f64 {
  let context_state = JsRealm::state_from_scope(scope);
  context_state.timers.queue_timer(0, (task, 0)) as _
}

#[op2]
pub fn op_timer_cancel(scope: &mut v8::HandleScope, id: f64) {
  let context_state = JsRealm::state_from_scope(scope);
  context_state.timers.cancel_timer(id as _);
  context_state
    .activity_traces
    .complete(RuntimeActivityType::Timer, id as _);
}

#[op2]
pub fn op_timer_ref(scope: &mut v8::HandleScope, id: f64) {
  let context_state = JsRealm::state_from_scope(scope);
  context_state.timers.ref_timer(id as _);
}

#[op2]
pub fn op_timer_unref(scope: &mut v8::HandleScope, id: f64) {
  let context_state = JsRealm::state_from_scope(scope);
  context_state.timers.unref_timer(id as _);
}

#[op2(reentrant)]
#[global]
pub fn op_lazy_load_esm(
  scope: &mut v8::HandleScope,
  #[string] module_specifier: String,
) -> Result<v8::Global<v8::Value>, Error> {
  let module_map_rc = JsRealm::module_map_from(scope);
  module_map_rc.lazy_load_esm_module(scope, &module_specifier)
}

// We run in a `nofast` op here so we don't get put into a `DisallowJavascriptExecutionScope` and we're
// allowed to touch JS heap.
#[op2(nofast)]
pub fn op_queue_microtask(
  isolate: *mut v8::Isolate,
  cb: v8::Local<v8::Function>,
) {
  // SAFETY: we know v8 provides us a valid, non-null isolate pointer
  unsafe {
    isolate.as_mut().unwrap_unchecked().enqueue_microtask(cb);
  }
}

// We run in a `nofast` op here so we don't get put into a `DisallowJavascriptExecutionScope` and we're
// allowed to touch JS heap.
#[op2(nofast, reentrant)]
pub fn op_run_microtasks(isolate: *mut v8::Isolate) {
  // SAFETY: we know v8 provides us with a valid, non-null isolate
  unsafe {
    isolate
      .as_mut()
      .unwrap_unchecked()
      .perform_microtask_checkpoint()
  };
}

#[op2]
pub fn op_has_tick_scheduled(scope: &mut v8::HandleScope) -> bool {
  JsRealm::state_from_scope(scope)
    .has_next_tick_scheduled
    .get()
}

#[op2]
pub fn op_set_has_tick_scheduled(scope: &mut v8::HandleScope, v: bool) {
  JsRealm::state_from_scope(scope)
    .has_next_tick_scheduled
    .set(v);
}

pub struct EvalContextError<'s> {
  thrown: v8::Local<'s, v8::Value>,
  is_native_error: bool,
  is_compile_error: bool,
}

impl<'s> EvalContextError<'s> {
  fn to_v8(&self, scope: &mut v8::HandleScope<'s>) -> v8::Local<'s, v8::Value> {
    let arr = v8::Array::new(scope, 3);
    arr.set_index(scope, 0, self.thrown);
    let v = v8::Boolean::new(scope, self.is_native_error);
    arr.set_index(scope, 1, v.into());
    let v = v8::Boolean::new(scope, self.is_compile_error);
    arr.set_index(scope, 2, v.into());
    arr.into()
  }
}

#[op2(reentrant)]
pub fn op_eval_context<'a>(
  scope: &mut v8::HandleScope<'a>,
  source: v8::Local<'a, v8::Value>,
  #[string] specifier: String,
) -> Result<v8::Local<'a, v8::Value>, Error> {
  let out = v8::Array::new(scope, 2);
  let state = JsRuntime::state_from(scope);
  let tc_scope = &mut v8::TryCatch::new(scope);
  let source = v8::Local::<v8::String>::try_from(source)
    .map_err(|_| type_error("Invalid source"))?;
  let specifier = resolve_url(&specifier)?;
  let specifier_v8 = v8::String::new(tc_scope, specifier.as_str()).unwrap();
  let origin = script_origin(tc_scope, specifier_v8);

  let (maybe_script, maybe_code_cache_hash) = state
    .eval_context_get_code_cache_cb
    .as_ref()
    .map(|cb| {
      let code_cache = cb(&specifier, &source).unwrap();
      if let Some(code_cache_data) = &code_cache.data {
        let mut source = v8::script_compiler::Source::new_with_cached_data(
          source,
          Some(&origin),
          v8::CachedData::new(code_cache_data),
        );
        let script = v8::script_compiler::compile(
          tc_scope,
          &mut source,
          v8::script_compiler::CompileOptions::ConsumeCodeCache,
          v8::script_compiler::NoCacheReason::NoReason,
        );
        // Check if the provided code cache is rejected by V8.
        let rejected = match source.get_cached_data() {
          Some(cached_data) => cached_data.rejected(),
          _ => true,
        };
        let maybe_code_cache_hash = if rejected {
          Some(code_cache.hash) // recreate the cache
        } else {
          None
        };
        (Some(script), maybe_code_cache_hash)
      } else {
        (None, Some(code_cache.hash))
      }
    })
    .unwrap_or_else(|| (None, None));
  let script = maybe_script
    .unwrap_or_else(|| v8::Script::compile(tc_scope, source, Some(&origin)));

  let null = v8::null(tc_scope);
  let script = match script {
    Some(s) => s,
    None => {
      assert!(tc_scope.has_caught());
      let exception = tc_scope.exception().unwrap();
      let e = EvalContextError {
        thrown: exception,
        is_native_error: is_instance_of_error(tc_scope, exception),
        is_compile_error: true,
      };
      let eval_context_error = e.to_v8(tc_scope);
      out.set_index(tc_scope, 0, null.into());
      out.set_index(tc_scope, 1, eval_context_error);
      return Ok(out.into());
    }
  };

  if let Some(code_cache_hash) = maybe_code_cache_hash {
    if let Some(cb) = state.eval_context_code_cache_ready_cb.as_ref() {
      let unbound_script = script.get_unbound_script(tc_scope);
      let code_cache = unbound_script.create_code_cache().ok_or_else(|| {
        type_error("Unable to get code cache from unbound module script")
      })?;
      cb(specifier, code_cache_hash, &code_cache);
    }
  }

  match script.run(tc_scope) {
    Some(result) => {
      out.set_index(tc_scope, 0, result);
      out.set_index(tc_scope, 1, null.into());
      Ok(out.into())
    }
    None => {
      assert!(tc_scope.has_caught());
      let exception = tc_scope.exception().unwrap();
      let e = EvalContextError {
        thrown: exception,
        is_native_error: is_instance_of_error(tc_scope, exception),
        is_compile_error: false,
      };
      let eval_context_error = e.to_v8(tc_scope);
      out.set_index(tc_scope, 0, null.into());
      out.set_index(tc_scope, 1, eval_context_error);
      Ok(out.into())
    }
  }
}

#[op2]
pub fn op_encode<'a>(
  scope: &mut v8::HandleScope<'a>,
  text: v8::Local<'a, v8::Value>,
) -> Result<v8::Local<'a, v8::Uint8Array>, Error> {
  let text = v8::Local::<v8::String>::try_from(text)
    .map_err(|_| type_error("Invalid argument"))?;
  let text_str = serde_v8::to_utf8(text, scope);
  let bytes = text_str.into_bytes();
  let len = bytes.len();
  let backing_store =
    v8::ArrayBuffer::new_backing_store_from_vec(bytes).make_shared();
  let buffer = v8::ArrayBuffer::with_backing_store(scope, &backing_store);
  let u8array = v8::Uint8Array::new(scope, buffer, 0, len).unwrap();
  Ok(u8array)
}

#[op2]
pub fn op_decode<'a>(
  scope: &mut v8::HandleScope<'a>,
  #[buffer] zero_copy: &[u8],
) -> Result<v8::Local<'a, v8::String>, Error> {
  let buf = &zero_copy;

  // Strip BOM
  let buf =
    if buf.len() >= 3 && buf[0] == 0xef && buf[1] == 0xbb && buf[2] == 0xbf {
      &buf[3..]
    } else {
      buf
    };

  // If `String::new_from_utf8()` returns `None`, this means that the
  // length of the decoded string would be longer than what V8 can
  // handle. In this case we return `RangeError`.
  //
  // For more details see:
  // - https://encoding.spec.whatwg.org/#dom-textdecoder-decode
  // - https://github.com/denoland/deno/issues/6649
  // - https://github.com/v8/v8/blob/d68fb4733e39525f9ff0a9222107c02c28096e2a/include/v8.h#L3277-L3278
  match v8::String::new_from_utf8(scope, buf, v8::NewStringType::Normal) {
    Some(text) => Ok(text),
    None => Err(range_error("string too long")),
  }
}

struct SerializeDeserialize<'a> {
  host_objects: Option<v8::Local<'a, v8::Array>>,
  error_callback: Option<v8::Local<'a, v8::Function>>,
  for_storage: bool,
  host_object_brand: Option<v8::Global<v8::Symbol>>,
}

impl<'a> v8::ValueSerializerImpl for SerializeDeserialize<'a> {
  #[allow(unused_variables)]
  fn throw_data_clone_error<'s>(
    &mut self,
    scope: &mut v8::HandleScope<'s>,
    message: v8::Local<'s, v8::String>,
  ) {
    if let Some(cb) = self.error_callback {
      let scope = &mut v8::TryCatch::new(scope);
      let undefined = v8::undefined(scope).into();
      cb.call(scope, undefined, &[message.into()]);
      if scope.has_caught() || scope.has_terminated() {
        scope.rethrow();
        return;
      };
    }
    let error = v8::Exception::type_error(scope, message);
    scope.throw_exception(error);
  }

  fn get_shared_array_buffer_id<'s>(
    &mut self,
    scope: &mut v8::HandleScope<'s>,
    shared_array_buffer: v8::Local<'s, v8::SharedArrayBuffer>,
  ) -> Option<u32> {
    if self.for_storage {
      return None;
    }
    let state = JsRuntime::state_from(scope);
    if let Some(shared_array_buffer_store) = &state.shared_array_buffer_store {
      let backing_store = shared_array_buffer.get_backing_store();
      let id = shared_array_buffer_store.insert(backing_store);
      Some(id)
    } else {
      None
    }
  }

  fn get_wasm_module_transfer_id(
    &mut self,
    scope: &mut v8::HandleScope<'_>,
    module: v8::Local<v8::WasmModuleObject>,
  ) -> Option<u32> {
    if self.for_storage {
      let message = v8::String::new(scope, "Wasm modules cannot be stored")?;
      self.throw_data_clone_error(scope, message);
      return None;
    }
    let state = JsRuntime::state_from(scope);
    if let Some(compiled_wasm_module_store) = &state.compiled_wasm_module_store
    {
      let compiled_wasm_module = module.get_compiled_module();
      let id = compiled_wasm_module_store.insert(compiled_wasm_module);
      Some(id)
    } else {
      None
    }
  }

  fn has_custom_host_object(&mut self, _isolate: &mut v8::Isolate) -> bool {
    true
  }

  fn is_host_object<'s>(
    &mut self,
    scope: &mut v8::HandleScope<'s>,
    object: v8::Local<'s, v8::Object>,
  ) -> Option<bool> {
    if let Some(symbol) = &self.host_object_brand {
      let key = v8::Local::new(scope, symbol);
      object.has_own_property(scope, key.into())
    } else {
      Some(false)
    }
  }

  fn write_host_object<'s>(
    &mut self,
    scope: &mut v8::HandleScope<'s>,
    object: v8::Local<'s, v8::Object>,
    value_serializer: &mut dyn v8::ValueSerializerHelper,
  ) -> Option<bool> {
    if let Some(host_objects) = self.host_objects {
      for i in 0..host_objects.length() {
        let value = host_objects.get_index(scope, i).unwrap();
        if value == object {
          value_serializer.write_uint32(i);
          return Some(true);
        }
      }
    }
    let message = v8::String::new(scope, "Unsupported object type").unwrap();
    self.throw_data_clone_error(scope, message);
    None
  }
}

impl<'a> v8::ValueDeserializerImpl for SerializeDeserialize<'a> {
  fn get_shared_array_buffer_from_id<'s>(
    &mut self,
    scope: &mut v8::HandleScope<'s>,
    transfer_id: u32,
  ) -> Option<v8::Local<'s, v8::SharedArrayBuffer>> {
    if self.for_storage {
      return None;
    }
    let state = JsRuntime::state_from(scope);
    if let Some(shared_array_buffer_store) = &state.shared_array_buffer_store {
      let backing_store = shared_array_buffer_store.take(transfer_id)?;
      let shared_array_buffer =
        v8::SharedArrayBuffer::with_backing_store(scope, &backing_store);
      Some(shared_array_buffer)
    } else {
      None
    }
  }

  fn get_wasm_module_from_id<'s>(
    &mut self,
    scope: &mut v8::HandleScope<'s>,
    clone_id: u32,
  ) -> Option<v8::Local<'s, v8::WasmModuleObject>> {
    if self.for_storage {
      return None;
    }
    let state = JsRuntime::state_from(scope);
    if let Some(compiled_wasm_module_store) = &state.compiled_wasm_module_store
    {
      let compiled_module = compiled_wasm_module_store.take(clone_id)?;
      v8::WasmModuleObject::from_compiled_module(scope, &compiled_module)
    } else {
      None
    }
  }

  fn read_host_object<'s>(
    &mut self,
    scope: &mut v8::HandleScope<'s>,
    value_deserializer: &mut dyn v8::ValueDeserializerHelper,
  ) -> Option<v8::Local<'s, v8::Object>> {
    if let Some(host_objects) = self.host_objects {
      let mut i = 0;
      if !value_deserializer.read_uint32(&mut i) {
        return None;
      }
      let maybe_value = host_objects.get_index(scope, i);
      if let Some(value) = maybe_value {
        return value.to_object(scope);
      }
    }

    let message: v8::Local<v8::String> =
      v8::String::new(scope, "Failed to deserialize host object").unwrap();
    let error = v8::Exception::error(scope, message);
    scope.throw_exception(error);
    None
  }
}

// May be reentrant in the case of errors.
#[op2(reentrant)]
#[buffer]
pub fn op_serialize(
  scope: &mut v8::HandleScope,
  value: v8::Local<v8::Value>,
  host_objects: Option<v8::Local<v8::Value>>,
  transferred_array_buffers: Option<v8::Local<v8::Value>>,
  for_storage: bool,
  error_callback: Option<v8::Local<v8::Value>>,
) -> Result<Vec<u8>, Error> {
  let error_callback = match error_callback {
    Some(cb) => Some(
      v8::Local::<v8::Function>::try_from(cb)
        .map_err(|_| type_error("Invalid error callback"))?,
    ),
    None => None,
  };
  let host_objects = match host_objects {
    Some(value) => Some(
      v8::Local::<v8::Array>::try_from(value)
        .map_err(|_| type_error("hostObjects not an array"))?,
    ),
    None => None,
  };
  let transferred_array_buffers = match transferred_array_buffers {
    Some(value) => Some(
      v8::Local::<v8::Array>::try_from(value)
        .map_err(|_| type_error("transferredArrayBuffers not an array"))?,
    ),
    None => None,
  };

  let key = v8::String::new(scope, "Deno.core.hostObject").unwrap();
  let symbol = v8::Symbol::for_key(scope, key);
  let host_object_brand = Some(v8::Global::new(scope, symbol));

  let serialize_deserialize = Box::new(SerializeDeserialize {
    host_objects,
    error_callback,
    for_storage,
    host_object_brand,
  });
  let mut value_serializer =
    v8::ValueSerializer::new(scope, serialize_deserialize);
  value_serializer.write_header();

  if let Some(transferred_array_buffers) = transferred_array_buffers {
    let state = JsRuntime::state_from(scope);
    for index in 0..transferred_array_buffers.length() {
      let i = v8::Number::new(scope, index as f64).into();
      let buf = transferred_array_buffers.get(scope, i).unwrap();
      let buf = v8::Local::<v8::ArrayBuffer>::try_from(buf).map_err(|_| {
        type_error("item in transferredArrayBuffers not an ArrayBuffer")
      })?;
      if let Some(shared_array_buffer_store) = &state.shared_array_buffer_store
      {
        if !buf.is_detachable() {
          return Err(type_error(
            "item in transferredArrayBuffers is not transferable",
          ));
        }

        if buf.was_detached() {
          return Err(custom_error(
            "DOMExceptionOperationError",
            format!("ArrayBuffer at index {index} is already detached"),
          ));
        }

        let backing_store = buf.get_backing_store();
        buf.detach(None);
        let id = shared_array_buffer_store.insert(backing_store);
        value_serializer.transfer_array_buffer(id, buf);
        let id = v8::Number::new(scope, id as f64).into();
        transferred_array_buffers.set(scope, i, id);
      }
    }
  }

  let scope = &mut v8::TryCatch::new(scope);
  let ret = value_serializer.write_value(scope.get_current_context(), value);
  if scope.has_caught() || scope.has_terminated() {
    scope.rethrow();
    // Dummy value, this result will be discarded because an error was thrown.
    Ok(vec![])
  } else if let Some(true) = ret {
    let vector = value_serializer.release();
    Ok(vector)
  } else {
    Err(type_error("Failed to serialize response"))
  }
}

#[op2]
pub fn op_deserialize<'a>(
  scope: &mut v8::HandleScope<'a>,
  #[buffer] zero_copy: JsBuffer,
  host_objects: Option<v8::Local<v8::Value>>,
  transferred_array_buffers: Option<v8::Local<v8::Value>>,
  for_storage: bool,
) -> Result<v8::Local<'a, v8::Value>, Error> {
  let host_objects = match host_objects {
    Some(value) => Some(
      v8::Local::<v8::Array>::try_from(value)
        .map_err(|_| type_error("hostObjects not an array"))?,
    ),
    None => None,
  };
  let transferred_array_buffers = match transferred_array_buffers {
    Some(value) => Some(
      v8::Local::<v8::Array>::try_from(value)
        .map_err(|_| type_error("transferredArrayBuffers not an array"))?,
    ),
    None => None,
  };

  let serialize_deserialize = Box::new(SerializeDeserialize {
    host_objects,
    error_callback: None,
    for_storage,
    host_object_brand: None,
  });
  let mut value_deserializer =
    v8::ValueDeserializer::new(scope, serialize_deserialize, &zero_copy);
  let parsed_header = value_deserializer
    .read_header(scope.get_current_context())
    .unwrap_or_default();
  if !parsed_header {
    return Err(range_error("could not deserialize value"));
  }

  if let Some(transferred_array_buffers) = transferred_array_buffers {
    let state = JsRuntime::state_from(scope);
    if let Some(shared_array_buffer_store) = &state.shared_array_buffer_store {
      for i in 0..transferred_array_buffers.length() {
        let i = v8::Number::new(scope, i as f64).into();
        let id_val = transferred_array_buffers.get(scope, i).unwrap();
        let id = match id_val.number_value(scope) {
          Some(id) => id as u32,
          None => {
            return Err(type_error(
              "item in transferredArrayBuffers not number",
            ))
          }
        };
        if let Some(backing_store) = shared_array_buffer_store.take(id) {
          let array_buffer =
            v8::ArrayBuffer::with_backing_store(scope, &backing_store);
          value_deserializer.transfer_array_buffer(id, array_buffer);
          transferred_array_buffers.set(scope, i, array_buffer.into());
        } else {
          return Err(type_error(
            "transferred array buffer not present in shared_array_buffer_store",
          ));
        }
      }
    }
  }

  let value = value_deserializer.read_value(scope.get_current_context());
  match value {
    Some(deserialized) => Ok(deserialized),
    None => Err(range_error("could not deserialize value")),
  }
}

#[op2]
pub fn op_get_promise_details<'a>(
  scope: &mut v8::HandleScope<'a>,
  promise: v8::Local<'a, v8::Promise>,
) -> v8::Local<'a, v8::Value> {
  let out = v8::Array::new(scope, 2);

  let (i, val) = match promise.state() {
    v8::PromiseState::Pending => {
      (v8::Integer::new(scope, 0), v8::null(scope).into())
    }
    v8::PromiseState::Fulfilled => {
      (v8::Integer::new(scope, 1), promise.result(scope))
    }
    v8::PromiseState::Rejected => {
      (v8::Integer::new(scope, 2), promise.result(scope))
    }
  };

  out.set_index(scope, 0, i.into());
  out.set_index(scope, 1, val);

  out.into()
}

#[op2]
pub fn op_set_promise_hooks(
  scope: &mut v8::HandleScope,
  init_hook: v8::Local<v8::Value>,
  before_hook: v8::Local<v8::Value>,
  after_hook: v8::Local<v8::Value>,
  resolve_hook: v8::Local<v8::Value>,
) -> Result<(), Error> {
  let v8_fns = [init_hook, before_hook, after_hook, resolve_hook]
    .into_iter()
    .enumerate()
    .filter(|(_, hook)| !hook.is_undefined())
    .try_fold([None; 4], |mut v8_fns, (i, hook)| {
      let v8_fn = v8::Local::<v8::Function>::try_from(hook)
        .map_err(|err| type_error(err.to_string()))?;
      v8_fns[i] = Some(v8_fn);
      Ok::<_, Error>(v8_fns)
    })?;

  scope.set_promise_hooks(
    v8_fns[0], // init
    v8_fns[1], // before
    v8_fns[2], // after
    v8_fns[3], // resolve
  );

  Ok(())
}

// Based on https://github.com/nodejs/node/blob/1e470510ff74391d7d4ec382909ea8960d2d2fbc/src/node_util.cc
// Copyright Joyent, Inc. and other Node contributors.
//
// Permission is hereby granted, free of charge, to any person obtaining a
// copy of this software and associated documentation files (the
// "Software"), to deal in the Software without restriction, including
// without limitation the rights to use, copy, modify, merge, publish,
// distribute, sublicense, and/or sell copies of the Software, and to permit
// persons to whom the Software is furnished to do so, subject to the
// following conditions:
//
// The above copyright notice and this permission notice shall be included
// in all copies or substantial portions of the Software.
//
// THE SOFTWARE IS PROVIDED "AS IS", WITHOUT WARRANTY OF ANY KIND, EXPRESS
// OR IMPLIED, INCLUDING BUT NOT LIMITED TO THE WARRANTIES OF
// MERCHANTABILITY, FITNESS FOR A PARTICULAR PURPOSE AND NONINFRINGEMENT. IN
// NO EVENT SHALL THE AUTHORS OR COPYRIGHT HOLDERS BE LIABLE FOR ANY CLAIM,
// DAMAGES OR OTHER LIABILITY, WHETHER IN AN ACTION OF CONTRACT, TORT OR
// OTHERWISE, ARISING FROM, OUT OF OR IN CONNECTION WITH THE SOFTWARE OR THE
// USE OR OTHER DEALINGS IN THE SOFTWARE.

#[op2]
pub fn op_get_proxy_details<'a>(
  scope: &mut v8::HandleScope<'a>,
  proxy: v8::Local<'a, v8::Value>,
) -> v8::Local<'a, v8::Value> {
  let Ok(proxy) = v8::Local::<v8::Proxy>::try_from(proxy) else {
    return v8::null(scope).into();
  };
  let out_array = v8::Array::new(scope, 2);
  let target = proxy.get_target(scope);
  out_array.set_index(scope, 0, target);
  let handler = proxy.get_handler(scope);
  out_array.set_index(scope, 1, handler);
  out_array.into()
}

#[op2]
pub fn op_get_non_index_property_names<'a>(
  scope: &mut v8::HandleScope<'a>,
  obj: v8::Local<'a, v8::Value>,
  filter: u32,
) -> Option<v8::Local<'a, v8::Value>> {
  let obj = match v8::Local::<v8::Object>::try_from(obj) {
    Ok(proxy) => proxy,
    Err(_) => return None,
  };

  let mut property_filter = v8::PropertyFilter::ALL_PROPERTIES;
  if filter & 1 == 1 {
    property_filter = property_filter | v8::PropertyFilter::ONLY_WRITABLE
  }
  if filter & 2 == 2 {
    property_filter = property_filter | v8::PropertyFilter::ONLY_ENUMERABLE
  }
  if filter & 4 == 4 {
    property_filter = property_filter | v8::PropertyFilter::ONLY_CONFIGURABLE
  }
  if filter & 8 == 8 {
    property_filter = property_filter | v8::PropertyFilter::SKIP_STRINGS
  }
  if filter & 16 == 16 {
    property_filter = property_filter | v8::PropertyFilter::SKIP_SYMBOLS
  }

  let maybe_names = obj.get_property_names(
    scope,
    v8::GetPropertyNamesArgs {
      mode: v8::KeyCollectionMode::OwnOnly,
      property_filter,
      index_filter: v8::IndexFilter::SkipIndices,
      ..Default::default()
    },
  );

  maybe_names.map(|names| names.into())
}

#[op2]
#[string]
pub fn op_get_constructor_name(
  scope: &mut v8::HandleScope,
  obj: v8::Local<v8::Value>,
) -> Option<String> {
  let obj = match v8::Local::<v8::Object>::try_from(obj) {
    Ok(proxy) => proxy,
    Err(_) => return None,
  };

  let name = obj.get_constructor_name().to_rust_string_lossy(scope);
  Some(name)
}

// HeapStats stores values from a isolate.get_heap_statistics() call
#[derive(Serialize)]
#[serde(rename_all = "camelCase")]
pub struct MemoryUsage {
  physical_total: usize,
  heap_total: usize,
  heap_used: usize,
  external: usize,
  // TODO: track ArrayBuffers, would require using a custom allocator to track
  // but it's otherwise a subset of external so can be indirectly tracked
  // array_buffers: usize,
}

#[op2]
#[serde]
pub fn op_memory_usage(scope: &mut v8::HandleScope) -> MemoryUsage {
  let mut s = v8::HeapStatistics::default();
  scope.get_heap_statistics(&mut s);
  MemoryUsage {
    physical_total: s.total_physical_size(),
    heap_total: s.total_heap_size(),
    heap_used: s.used_heap_size(),
    external: s.external_memory(),
  }
}

#[op2]
pub fn op_set_wasm_streaming_callback(
  scope: &mut v8::HandleScope,
  #[global] cb: v8::Global<v8::Function>,
) -> Result<(), Error> {
  let context_state_rc = JsRealm::state_from_scope(scope);
  // The callback to pass to the v8 API has to be a unit type, so it can't
  // borrow or move any local variables. Therefore, we're storing the JS
  // callback in a JsRuntimeState slot.
  if context_state_rc.js_wasm_streaming_cb.borrow().is_some() {
    return Err(type_error("op_set_wasm_streaming_callback already called"));
  }
  *context_state_rc.js_wasm_streaming_cb.borrow_mut() = Some(Rc::new(cb));

  scope.set_wasm_streaming_callback(|scope, arg, wasm_streaming| {
    let (cb_handle, streaming_rid) = {
      let context_state_rc = JsRealm::state_from_scope(scope);
      let cb_handle = context_state_rc
        .js_wasm_streaming_cb
        .borrow()
        .as_ref()
        .unwrap()
        .clone();
      let state = JsRuntime::state_from(scope);
      let streaming_rid = state
        .op_state
        .borrow_mut()
        .resource_table
        .add(WasmStreamingResource(RefCell::new(wasm_streaming)));
      (cb_handle, streaming_rid)
    };

    let undefined = v8::undefined(scope);
    let rid = serde_v8::to_v8(scope, streaming_rid).unwrap();
    cb_handle
      .open(scope)
      .call(scope, undefined.into(), &[arg, rid]);
  });
  Ok(())
}

// This op is re-entrant as it makes a v8 call. It also cannot be fast because
// we require a JS execution scope.
#[allow(clippy::let_and_return)]
#[op2(nofast, reentrant)]
pub fn op_abort_wasm_streaming(
  state: Rc<RefCell<OpState>>,
  rid: u32,
  error: v8::Local<v8::Value>,
) -> Result<(), Error> {
  // NOTE: v8::WasmStreaming::abort can't be called while `state` is borrowed;
  let wasm_streaming = state
    .borrow_mut()
    .resource_table
    .take::<WasmStreamingResource>(rid)?;

  // At this point there are no clones of Rc<WasmStreamingResource> on the
  // resource table, and no one should own a reference because we're never
  // cloning them. So we can be sure `wasm_streaming` is the only reference.
  if let Ok(wsr) = std::rc::Rc::try_unwrap(wasm_streaming) {
    wsr.0.into_inner().abort(Some(error));
  } else {
    panic!("Couldn't consume WasmStreamingResource.");
  }
  Ok(())
}

// This op calls `op_apply_source_map` re-entrantly.
#[op2(reentrant)]
#[serde]
pub fn op_destructure_error(
  scope: &mut v8::HandleScope,
  error: v8::Local<v8::Value>,
) -> JsError {
  JsError::from_v8_exception(scope, error)
}

/// Effectively throw an uncatchable error. This will terminate runtime
/// execution before any more JS code can run, except in the REPL where it
/// should just output the error to the console.
#[op2(reentrant)]
pub fn op_dispatch_exception(
  scope: &mut v8::HandleScope,
  exception: v8::Local<v8::Value>,
  promise: bool,
) {
  let state = JsRuntime::state_from(scope);
  if let Some(true) = state.with_inspector(|inspector| {
    inspector.exception_thrown(scope, exception, false);
    inspector.is_dispatching_message()
  }) {
    // This indicates that the op is being called from a REPL. Skip termination.
    return;
  }

  JsRealm::exception_state_from_scope(scope)
    .set_dispatched_exception(v8::Global::new(scope, exception), promise);
  scope.terminate_execution();
}

#[op2]
#[serde]
pub fn op_op_names(scope: &mut v8::HandleScope) -> Vec<String> {
  let state = JsRealm::state_from_scope(scope);
  state
    .op_ctxs
    .iter()
    .map(|o| o.decl.name.to_string())
    .collect()
}

#[derive(Deserialize, Serialize)]
#[serde(rename_all = "camelCase")]
pub struct Location {
  file_name: String,
  line_number: u32,
  column_number: u32,
}

fn write_line_and_col_to_ret_buf(
  ret_buf: &mut [u8],
  line_number: u32,
  column_number: u32,
) {
  ret_buf[0..4].copy_from_slice(&line_number.to_le_bytes());
  ret_buf[4..8].copy_from_slice(&column_number.to_le_bytes());
}

<<<<<<< HEAD
// Returns:
// 0: no source mapping performed, use original location
// 1: mapped line and column, but not file name. new line and column are in
//    ret_buf, use original file name.
// 2: mapped line, column, and file name. new line, column, and file name are in
//    ret_buf. retrieve file name by calling `op_apply_source_map_filename`
//    immediately after this op returns.
#[op2]
#[smi]
pub fn op_apply_source_map(
  scope: &mut v8::HandleScope,
  state: &JsRuntimeState,
  #[string] file_name: &str,
  #[smi] line_number: u32,
  #[smi] column_number: u32,
  #[buffer] ret_buf: &mut [u8],
) -> Result<u8, Error> {
  if ret_buf.len() != 8 {
    return Err(type_error("retBuf must be 8 bytes"));
  }
  let mut source_mapper = state.source_mapper.borrow_mut();
  let application = source_mapper.apply_source_map(
    scope,
    file_name,
    line_number,
    column_number,
  );
  match application {
    SourceMapApplication::Unchanged => Ok(0),
    SourceMapApplication::LineAndColumn {
      line_number,
      column_number,
    } => {
      write_line_and_col_to_ret_buf(ret_buf, line_number, column_number);
      Ok(1)
    }
    SourceMapApplication::LineAndColumnAndFileName {
      line_number,
      column_number,
      file_name,
    } => {
      write_line_and_col_to_ret_buf(ret_buf, line_number, column_number);
      source_mapper.stashed_file_name.replace(file_name);
      Ok(2)
    }
  }
}

// Call to retrieve the stashed file name from a previous call to
// `op_apply_source_map` that returned `2`.
#[op2]
#[string]
pub fn op_apply_source_map_filename(
  state: &JsRuntimeState,
) -> Result<String, Error> {
  state
    .source_mapper
    .borrow_mut()
    .stashed_file_name
    .take()
    .ok_or_else(|| type_error("No stashed file name"))
}

#[op2]
pub fn op_set_call_site_evals(
  scope: &mut v8::HandleScope,
  exception: v8::Local<v8::Object>,
  value: v8::Local<v8::Value>,
) {
  let key = call_site_evals_key(scope);
  assert!(exception.set_private(scope, key, value).unwrap())
}

=======
>>>>>>> db35e7fc
#[op2]
#[string]
pub fn op_current_user_call_site(
  scope: &mut v8::HandleScope,
  js_runtime_state: &JsRuntimeState,
  #[buffer] ret_buf: &mut [u8],
) -> String {
  let stack_trace = v8::StackTrace::current_stack_trace(scope, 10).unwrap();
  let frame_count = stack_trace.get_frame_count();
  for i in 0..frame_count {
    let frame = stack_trace.get_frame(scope, i).unwrap();
    if !frame.is_user_javascript() {
      continue;
    }
    let file_name = frame
      .get_script_name(scope)
      .unwrap()
      .to_rust_string_lossy(scope);
    // TODO: this condition should be configurable. It's a CLI assumption.
    if (file_name.starts_with("ext:") || file_name.starts_with("node:"))
      && i != frame_count - 1
    {
      continue;
    }
    let line_number = frame.get_line_number() as u32;
    let column_number = frame.get_column() as u32;
    let application = js_runtime_state
      .source_mapper
      .borrow_mut()
      .apply_source_map(scope, &file_name, line_number, column_number);

    match application {
      SourceMapApplication::Unchanged => {
        write_line_and_col_to_ret_buf(ret_buf, line_number, column_number);
        return file_name;
      }
      SourceMapApplication::LineAndColumn {
        line_number,
        column_number,
      } => {
        write_line_and_col_to_ret_buf(ret_buf, line_number, column_number);
        return file_name;
      }
      SourceMapApplication::LineAndColumnAndFileName {
        line_number,
        column_number,
        file_name,
      } => {
        write_line_and_col_to_ret_buf(ret_buf, line_number, column_number);
        return file_name;
      }
    }
  }

  unreachable!("No stack frames found on stack at all");
}

/// Set a callback which formats exception messages as stored in
/// `JsError::exception_message`. The callback is passed the error value and
/// should return a string or `null`. If no callback is set or the callback
/// returns `null`, the built-in default formatting will be used.
#[op2]
pub fn op_set_format_exception_callback<'a>(
  scope: &mut v8::HandleScope<'a>,
  #[global] cb: v8::Global<v8::Function>,
) -> Option<v8::Local<'a, v8::Value>> {
  let context_state_rc = JsRealm::state_from_scope(scope);
  let old = context_state_rc
    .exception_state
    .js_format_exception_cb
    .borrow_mut()
    .replace(Rc::new(cb));
  let old = old.map(|v| v8::Local::new(scope, &*v));
  old.map(|func| func.into())
}

#[op2]
pub fn op_event_loop_has_more_work(scope: &mut v8::HandleScope) -> bool {
  JsRuntime::has_more_work(scope)
}<|MERGE_RESOLUTION|>--- conflicted
+++ resolved
@@ -1039,82 +1039,6 @@
   ret_buf[4..8].copy_from_slice(&column_number.to_le_bytes());
 }
 
-<<<<<<< HEAD
-// Returns:
-// 0: no source mapping performed, use original location
-// 1: mapped line and column, but not file name. new line and column are in
-//    ret_buf, use original file name.
-// 2: mapped line, column, and file name. new line, column, and file name are in
-//    ret_buf. retrieve file name by calling `op_apply_source_map_filename`
-//    immediately after this op returns.
-#[op2]
-#[smi]
-pub fn op_apply_source_map(
-  scope: &mut v8::HandleScope,
-  state: &JsRuntimeState,
-  #[string] file_name: &str,
-  #[smi] line_number: u32,
-  #[smi] column_number: u32,
-  #[buffer] ret_buf: &mut [u8],
-) -> Result<u8, Error> {
-  if ret_buf.len() != 8 {
-    return Err(type_error("retBuf must be 8 bytes"));
-  }
-  let mut source_mapper = state.source_mapper.borrow_mut();
-  let application = source_mapper.apply_source_map(
-    scope,
-    file_name,
-    line_number,
-    column_number,
-  );
-  match application {
-    SourceMapApplication::Unchanged => Ok(0),
-    SourceMapApplication::LineAndColumn {
-      line_number,
-      column_number,
-    } => {
-      write_line_and_col_to_ret_buf(ret_buf, line_number, column_number);
-      Ok(1)
-    }
-    SourceMapApplication::LineAndColumnAndFileName {
-      line_number,
-      column_number,
-      file_name,
-    } => {
-      write_line_and_col_to_ret_buf(ret_buf, line_number, column_number);
-      source_mapper.stashed_file_name.replace(file_name);
-      Ok(2)
-    }
-  }
-}
-
-// Call to retrieve the stashed file name from a previous call to
-// `op_apply_source_map` that returned `2`.
-#[op2]
-#[string]
-pub fn op_apply_source_map_filename(
-  state: &JsRuntimeState,
-) -> Result<String, Error> {
-  state
-    .source_mapper
-    .borrow_mut()
-    .stashed_file_name
-    .take()
-    .ok_or_else(|| type_error("No stashed file name"))
-}
-
-#[op2]
-pub fn op_set_call_site_evals(
-  scope: &mut v8::HandleScope,
-  exception: v8::Local<v8::Object>,
-  value: v8::Local<v8::Value>,
-) {
-  let key = call_site_evals_key(scope);
-  assert!(exception.set_private(scope, key, value).unwrap())
-}
-
-=======
->>>>>>> db35e7fc
 #[op2]
 #[string]
 pub fn op_current_user_call_site(
