// Copyright 2018-2024 the Deno authors. All rights reserved. MIT license.
use super::bindings;
use super::bindings::create_exports_for_ops_virtual_module;
use super::bindings::watch_promise;
use super::exception_state::ExceptionState;
use super::jsrealm::JsRealmInner;
use super::op_driver::OpDriver;
use super::setup;
use super::snapshot;
use super::stats::RuntimeActivityStatsFactory;
use super::v8_static_strings::*;
use super::SnapshotStoreDataStore;
use super::SnapshottedData;
use crate::ascii_str;
use crate::ascii_str_include;
use crate::error::exception_to_err_result;
use crate::error::AnyError;
use crate::error::GetErrorClassFn;
use crate::error::JsError;
use crate::extension_set;
use crate::extension_set::LoadedSources;
use crate::extensions::GlobalObjectMiddlewareFn;
use crate::extensions::GlobalTemplateMiddlewareFn;
use crate::include_js_files;
use crate::inspector::JsRuntimeInspector;
use crate::module_specifier::ModuleSpecifier;
use crate::modules::default_import_meta_resolve_cb;
use crate::modules::CustomModuleEvaluationCb;
use crate::modules::EvalContextCodeCacheReadyCb;
use crate::modules::EvalContextGetCodeCacheCb;
use crate::modules::ExtModuleLoader;
use crate::modules::ImportMetaResolveCallback;
use crate::modules::IntoModuleCodeString;
use crate::modules::IntoModuleName;
use crate::modules::ModuleId;
use crate::modules::ModuleLoader;
use crate::modules::ModuleMap;
use crate::modules::ModuleName;
use crate::modules::RequestedModuleType;
use crate::modules::ValidateImportAttributesCb;
use crate::ops_metrics::dispatch_metrics_async;
use crate::ops_metrics::OpMetricsFactoryFn;
use crate::runtime::ContextState;
use crate::runtime::JsRealm;
use crate::runtime::OpDriverImpl;
use crate::source_map::SourceMapData;
#[allow(deprecated)]
use crate::source_map::SourceMapGetter;
use crate::source_map::SourceMapper;
use crate::stats::RuntimeActivityType;
use crate::Extension;
use crate::ExtensionFileSource;
use crate::ExtensionFileSourceCode;
use crate::FastStaticString;
use crate::FastString;
use crate::FeatureChecker;
use crate::ModuleCodeString;
use crate::NoopModuleLoader;
use crate::OpMetadata;
use crate::OpMetricsEvent;
use crate::OpState;
use anyhow::anyhow;
use anyhow::bail;
use anyhow::Context as _;
use anyhow::Error;
use futures::future::poll_fn;
use futures::task::AtomicWaker;
use futures::Future;
use futures::FutureExt;
use smallvec::SmallVec;
use std::any::Any;

use std::cell::Cell;
use std::cell::RefCell;
use std::collections::HashMap;
use std::collections::VecDeque;
use std::ffi::c_void;
use std::mem::ManuallyDrop;
use std::ops::Deref;
use std::ops::DerefMut;
use std::pin::Pin;
use std::rc::Rc;
use std::sync::Arc;
use std::sync::Mutex;
use std::task::Context;
use std::task::Poll;
use std::task::Waker;
use v8::Isolate;

pub type WaitForInspectorDisconnectCallback = Box<dyn Fn()>;
const STATE_DATA_OFFSET: u32 = 0;

pub type ExtensionTranspiler =
  dyn Fn(
    ModuleName,
    ModuleCodeString,
  ) -> Result<(ModuleCodeString, Option<SourceMapData>), AnyError>;

/// Objects that need to live as long as the isolate
#[derive(Default)]
pub(crate) struct IsolateAllocations {
  pub(crate) external_refs: Option<Box<v8::ExternalReferences>>,
  pub(crate) externalized_sources: Box<[v8::OneByteConst]>,
  pub(crate) original_sources: Box<[FastString]>,
  pub(crate) near_heap_limit_callback_data:
    Option<(Box<RefCell<dyn Any>>, v8::NearHeapLimitCallback)>,
}

/// ManuallyDrop<Rc<...>> is clone, but it returns a ManuallyDrop<Rc<...>> which is a massive
/// memory-leak footgun.
pub(crate) struct ManuallyDropRc<T>(ManuallyDrop<Rc<T>>);

impl<T> ManuallyDropRc<T> {
  #[allow(unused)]
  pub fn clone(&self) -> Rc<T> {
    self.0.deref().clone()
  }
}

impl<T> Deref for ManuallyDropRc<T> {
  type Target = Rc<T>;
  fn deref(&self) -> &Self::Target {
    self.0.deref()
  }
}

impl<T> DerefMut for ManuallyDropRc<T> {
  fn deref_mut(&mut self) -> &mut Self::Target {
    self.0.deref_mut()
  }
}

/// This struct contains the [`JsRuntimeState`] and [`v8::OwnedIsolate`] that are required
/// to do an orderly shutdown of V8. We keep these in a separate struct to allow us to control
/// the destruction more closely, as snapshots require the isolate to be destroyed by the
/// snapshot process, not the destructor.
///
/// The way rusty_v8 works w/snapshots is that the [`v8::OwnedIsolate`] gets consumed by a
/// [`v8::snapshot::SnapshotCreator`] that is stored in its annex. It's a bit awkward, because this
/// means we cannot let it drop (because we don't have it after a snapshot). On top of that, we have
/// to consume it in the snapshot creator because otherwise it panics.
///
/// This inner struct allows us to let the outer JsRuntime drop normally without a Drop impl, while we
/// control dropping more closely here using ManuallyDrop.
pub(crate) struct InnerIsolateState {
  will_snapshot: bool,
  extension_count: usize,
  op_count: usize,
  source_count: usize,
  addl_refs_count: usize,
  main_realm: ManuallyDrop<JsRealm>,
  pub(crate) state: ManuallyDropRc<JsRuntimeState>,
  v8_isolate: ManuallyDrop<v8::OwnedIsolate>,
}

impl InnerIsolateState {
  /// Clean out the opstate and take the inspector to prevent the inspector from getting destroyed
  /// after we've torn down the contexts. If the inspector is not correctly torn down, random crashes
  /// happen in tests (and possibly for users using the inspector).
  pub fn prepare_for_cleanup(&mut self) {
    // Explicitly shut down the op driver here, just in case there are other references to it
    // that prevent it from dropping after we invalidate the state.
    self.main_realm.0.context_state.pending_ops.shutdown();
    let inspector = self.state.inspector.take();
    self.state.op_state.borrow_mut().clear();
    if let Some(inspector) = inspector {
      assert_eq!(
        Rc::strong_count(&inspector),
        1,
        "The inspector must be dropped before the runtime"
      );
    }
  }

  pub fn cleanup(&mut self) {
    self.prepare_for_cleanup();

    let state_ptr = self.v8_isolate.get_data(STATE_DATA_OFFSET);
    // SAFETY: We are sure that it's a valid pointer for whole lifetime of
    // the runtime.
    _ = unsafe { Rc::from_raw(state_ptr as *const JsRuntimeState) };

    unsafe {
      ManuallyDrop::take(&mut self.main_realm).0.destroy();
    }

    debug_assert_eq!(Rc::strong_count(&self.state), 1);
  }

  pub fn prepare_for_snapshot(mut self) -> v8::OwnedIsolate {
    self.cleanup();
    // SAFETY: We're copying out of self and then immediately forgetting self
    let (state, isolate) = unsafe {
      (
        ManuallyDrop::take(&mut self.state.0),
        ManuallyDrop::take(&mut self.v8_isolate),
      )
    };
    std::mem::forget(self);
    drop(state);
    isolate
  }
}

impl Drop for InnerIsolateState {
  fn drop(&mut self) {
    self.cleanup();
    // SAFETY: We gotta drop these
    unsafe {
      ManuallyDrop::drop(&mut self.state.0);
      if self.will_snapshot {
        // Create the snapshot and just drop it.
        #[allow(clippy::print_stderr)]
        {
          eprintln!("WARNING: v8::OwnedIsolate for snapshot was leaked");
        }
      } else {
        ManuallyDrop::drop(&mut self.v8_isolate);
      }
    }
  }
}

#[derive(Copy, Clone, Debug, Eq, PartialEq)]
pub(crate) enum InitMode {
  /// We have no snapshot -- this is a pristine context.
  New,
  /// We are using a snapshot, thus certain initialization steps are skipped.
  FromSnapshot {
    // Can we skip the work of op registration?
    skip_op_registration: bool,
  },
}

impl InitMode {
  fn from_options(options: &RuntimeOptions) -> Self {
    match options.startup_snapshot {
      None => Self::New,
      Some(_) => Self::FromSnapshot {
        skip_op_registration: options.skip_op_registration,
      },
    }
  }

  #[inline]
  pub fn needs_ops_bindings(&self) -> bool {
    !matches!(
      self,
      InitMode::FromSnapshot {
        skip_op_registration: true
      }
    )
  }
}

#[derive(Default)]
struct PromiseFuture {
  resolved: Cell<Option<Result<v8::Global<v8::Value>, Error>>>,
  waker: Cell<Option<Waker>>,
}

#[derive(Clone, Default)]
struct RcPromiseFuture(Rc<PromiseFuture>);

impl RcPromiseFuture {
  pub fn new(res: Result<v8::Global<v8::Value>, Error>) -> Self {
    Self(Rc::new(PromiseFuture {
      resolved: Some(res).into(),
      ..Default::default()
    }))
  }
}

impl Future for RcPromiseFuture {
  type Output = Result<v8::Global<v8::Value>, Error>;
  fn poll(self: Pin<&mut Self>, cx: &mut Context<'_>) -> Poll<Self::Output> {
    let this = self.get_mut();
    if let Some(resolved) = this.0.resolved.take() {
      Poll::Ready(resolved)
    } else {
      this.0.waker.set(Some(cx.waker().clone()));
      Poll::Pending
    }
  }
}

static VIRTUAL_OPS_MODULE_NAME: FastStaticString = ascii_str!("ext:core/ops");

pub(crate) struct InternalSourceFile {
  pub specifier: FastStaticString,
  pub source: FastStaticString,
}

macro_rules! internal_source_file {
  ($str_:literal) => {{
    InternalSourceFile {
      specifier: ascii_str!(concat!("ext:core/", $str_)),
      source: ascii_str_include!(concat!("../", $str_)),
    }
  }};
}

/// These files are executed just after a new context is created. They provided
/// the necessary infrastructure to bind ops.
pub(crate) static CONTEXT_SETUP_SOURCES: [InternalSourceFile; 2] = [
  internal_source_file!("00_primordials.js"),
  internal_source_file!("00_infra.js"),
];

/// These files are executed when we start setting up extensions. They rely
/// on ops being already fully set up.
pub(crate) static BUILTIN_SOURCES: [InternalSourceFile; 2] = [
  internal_source_file!("01_core.js"),
  internal_source_file!("02_error.js"),
];

/// Executed after `BUILTIN_SOURCES` are executed. Provides a thin ES module
/// that exports `core`, `internals` and `primordials` objects.
pub(crate) static BUILTIN_ES_MODULES: [ExtensionFileSource; 1] =
  include_js_files!(core "mod.js",);

/// We have `ext:core/ops` and `ext:core/mod.js` that are always provided.
#[cfg(test)]
pub(crate) const NO_OF_BUILTIN_MODULES: usize = 2;

/// A single execution context of JavaScript. Corresponds roughly to the "Web
/// Worker" concept in the DOM.
///
/// The JsRuntime future completes when there is an error or when all
/// pending ops have completed.
///
/// Use [`JsRuntimeForSnapshot`] to be able to create a snapshot.
///
/// Note: since V8 11.6, all runtimes must have a common parent thread that
/// initalized the V8 platform. This can be done by calling
/// [`JsRuntime::init_platform`] explicitly, or it will be done automatically on
/// the calling thread when the first runtime is created.
pub struct JsRuntime {
  pub(crate) inner: InnerIsolateState,
  pub(crate) allocations: IsolateAllocations,
  // Contains paths of source files that were executed in
  // [`JsRuntime::init_extension_js`]. This field is populated only if a
  // snapshot is being created.
  files_loaded_from_fs_during_snapshot: Vec<&'static str>,
  // Marks if this is considered the top-level runtime. Used only by inspector.
  is_main_runtime: bool,
}

/// The runtime type used for snapshot creation.
pub struct JsRuntimeForSnapshot(JsRuntime);

impl Deref for JsRuntimeForSnapshot {
  type Target = JsRuntime;

  fn deref(&self) -> &Self::Target {
    &self.0
  }
}

impl DerefMut for JsRuntimeForSnapshot {
  fn deref_mut(&mut self) -> &mut Self::Target {
    &mut self.0
  }
}

pub struct CrossIsolateStore<T>(Arc<Mutex<CrossIsolateStoreInner<T>>>);

struct CrossIsolateStoreInner<T> {
  map: HashMap<u32, T>,
  last_id: u32,
}

impl<T> CrossIsolateStore<T> {
  pub(crate) fn insert(&self, value: T) -> u32 {
    let mut store = self.0.lock().unwrap();
    let last_id = store.last_id;
    store.map.insert(last_id, value);
    store.last_id += 1;
    last_id
  }

  pub(crate) fn take(&self, id: u32) -> Option<T> {
    let mut store = self.0.lock().unwrap();
    store.map.remove(&id)
  }
}

impl<T> Default for CrossIsolateStore<T> {
  fn default() -> Self {
    CrossIsolateStore(Arc::new(Mutex::new(CrossIsolateStoreInner {
      map: Default::default(),
      last_id: 0,
    })))
  }
}

impl<T> Clone for CrossIsolateStore<T> {
  fn clone(&self) -> Self {
    Self(self.0.clone())
  }
}

pub type SharedArrayBufferStore =
  CrossIsolateStore<v8::SharedRef<v8::BackingStore>>;

pub type CompiledWasmModuleStore = CrossIsolateStore<v8::CompiledWasmModule>;

/// Internal state for JsRuntime which is stored in one of v8::Isolate's
/// embedder slots.
pub struct JsRuntimeState {
  pub(crate) source_mapper: RefCell<SourceMapper>,
  pub(crate) op_state: Rc<RefCell<OpState>>,
  pub(crate) shared_array_buffer_store: Option<SharedArrayBufferStore>,
  pub(crate) compiled_wasm_module_store: Option<CompiledWasmModuleStore>,
  wait_for_inspector_disconnect_callback:
    Option<WaitForInspectorDisconnectCallback>,
  pub(crate) validate_import_attributes_cb: Option<ValidateImportAttributesCb>,
  pub(crate) custom_module_evaluation_cb: Option<CustomModuleEvaluationCb>,
  pub(crate) eval_context_get_code_cache_cb: Option<EvalContextGetCodeCacheCb>,
  pub(crate) eval_context_code_cache_ready_cb:
    Option<EvalContextCodeCacheReadyCb>,
  pub(crate) cppgc_template: RefCell<Option<v8::Global<v8::FunctionTemplate>>>,
  waker: Arc<AtomicWaker>,
  /// Accessed through [`JsRuntimeState::with_inspector`].
  inspector: RefCell<Option<Rc<RefCell<JsRuntimeInspector>>>>,
  has_inspector: Cell<bool>,
}

#[derive(Default)]
pub struct RuntimeOptions {
  /// Source map reference for errors.
  #[deprecated = "Update `ModuleLoader` trait implementations. This option will be removed in deno_core v0.300.0."]
  #[allow(deprecated)]
  pub source_map_getter: Option<Rc<dyn SourceMapGetter>>,

  /// Allows to map error type to a string "class" used to represent
  /// error in JavaScript.
  pub get_error_class_fn: Option<GetErrorClassFn>,

  /// Implementation of `ModuleLoader` which will be
  /// called when V8 requests to load ES modules in the main realm.
  ///
  /// If not provided runtime will error if code being
  /// executed tries to load modules.
  pub module_loader: Option<Rc<dyn ModuleLoader>>,

  /// If specified, transpiles extensions before loading.
  pub extension_transpiler: Option<Rc<ExtensionTranspiler>>,

  /// Provide a function that may optionally provide a metrics collector
  /// for a given op.
  pub op_metrics_factory_fn: Option<OpMetricsFactoryFn>,

  /// JsRuntime extensions, not to be confused with ES modules.
  /// Only ops registered by extensions will be initialized. If you need
  /// to execute JS code from extensions, pass source files in `js` or `esm`
  /// option on `ExtensionBuilder`.
  ///
  /// If you are creating a runtime from a snapshot take care not to include
  /// JavaScript sources in the extensions.
  pub extensions: Vec<Extension>,

  /// V8 snapshot that should be loaded on startup.
  ///
  /// For testing, use `runtime.snapshot()` and then [`Box::leak`] to acquire
  // a static slice.
  pub startup_snapshot: Option<&'static [u8]>,

  /// Should op registration be skipped?
  pub skip_op_registration: bool,

  /// Isolate creation parameters.
  pub create_params: Option<v8::CreateParams>,

  /// V8 platform instance to use. Used when Deno initializes V8
  /// (which it only does once), otherwise it's silently dropped.
  pub v8_platform: Option<v8::SharedRef<v8::Platform>>,

  /// The store to use for transferring SharedArrayBuffers between isolates.
  /// If multiple isolates should have the possibility of sharing
  /// SharedArrayBuffers, they should use the same [SharedArrayBufferStore]. If
  /// no [SharedArrayBufferStore] is specified, SharedArrayBuffer can not be
  /// serialized.
  pub shared_array_buffer_store: Option<SharedArrayBufferStore>,

  /// The store to use for transferring `WebAssembly.Module` objects between
  /// isolates.
  /// If multiple isolates should have the possibility of sharing
  /// `WebAssembly.Module` objects, they should use the same
  /// [CompiledWasmModuleStore]. If no [CompiledWasmModuleStore] is specified,
  /// `WebAssembly.Module` objects cannot be serialized.
  pub compiled_wasm_module_store: Option<CompiledWasmModuleStore>,

  /// Start inspector instance to allow debuggers to connect.
  pub inspector: bool,

  /// Describe if this is the main runtime instance, used by debuggers in some
  /// situation - like disconnecting when program finishes running.
  pub is_main: bool,

  #[cfg(any(test, feature = "unsafe_runtime_options"))]
  /// Should this isolate expose the v8 natives (eg: %OptimizeFunctionOnNextCall) and
  /// GC control functions (`gc()`)? WARNING: This should not be used for production code as
  /// this may expose the runtime to security vulnerabilities.
  pub unsafe_expose_natives_and_gc: bool,

  /// An optional instance of `FeatureChecker`. If one is not provided, the
  /// default instance will be created that has no features enabled.
  pub feature_checker: Option<Arc<FeatureChecker>>,

  /// A callback that can be used to validate import attributes received at
  /// the import site. If no callback is provided, all attributes are allowed.
  ///
  /// Embedders might use this callback to eg. validate value of "type"
  /// attribute, not allowing other types than "JSON".
  ///
  /// To signal validation failure, users should throw an V8 exception inside
  /// the callback.
  pub validate_import_attributes_cb: Option<ValidateImportAttributesCb>,

  /// A callback that can be used to customize behavior of
  /// `import.meta.resolve()` API. If no callback is provided, a default one
  /// is used. The default callback returns value of
  /// `RuntimeOptions::module_loader::resolve()` call.
  pub import_meta_resolve_callback: Option<ImportMetaResolveCallback>,

  /// A callback that is called when the event loop has no more work to do,
  /// but there are active, non-blocking inspector session (eg. Chrome
  /// DevTools inspector is connected). The embedder can use this callback
  /// to eg. print a message notifying user about program finished running.
  /// This callback can be called multiple times, eg. after the program finishes
  /// more work can be scheduled from the DevTools.
  pub wait_for_inspector_disconnect_callback:
    Option<WaitForInspectorDisconnectCallback>,

  /// A callback that allows to evaluate a custom type of a module - eg.
  /// embedders might implement loading WASM or test modules.
  pub custom_module_evaluation_cb: Option<CustomModuleEvaluationCb>,

  /// Callbacks to retrieve and store code cache for scripts evaluated
  /// through evalContext.
  pub eval_context_code_cache_cbs:
    Option<(EvalContextGetCodeCacheCb, EvalContextCodeCacheReadyCb)>,
}

impl RuntimeOptions {
  #[cfg(any(test, feature = "unsafe_runtime_options"))]
  fn unsafe_expose_natives_and_gc(&self) -> bool {
    self.unsafe_expose_natives_and_gc
  }

  #[cfg(not(any(test, feature = "unsafe_runtime_options")))]
  fn unsafe_expose_natives_and_gc(&self) -> bool {
    false
  }
}

#[derive(Copy, Clone, Debug)]
pub struct PollEventLoopOptions {
  pub wait_for_inspector: bool,
  pub pump_v8_message_loop: bool,
}

impl Default for PollEventLoopOptions {
  fn default() -> Self {
    Self {
      wait_for_inspector: false,
      pump_v8_message_loop: true,
    }
  }
}

#[derive(Default)]
pub struct CreateRealmOptions {
  /// Implementation of `ModuleLoader` which will be
  /// called when V8 requests to load ES modules in the realm.
  ///
  /// If not provided, there will be an error if code being
  /// executed tries to load modules from the realm.
  pub module_loader: Option<Rc<dyn ModuleLoader>>,
}

impl JsRuntime {
  /// Explicitly initalizes the V8 platform using the passed platform. This
  /// should only be called once per process. Further calls will be silently
  /// ignored.
  #[cfg(not(any(test, feature = "unsafe_runtime_options")))]
  pub fn init_platform(v8_platform: Option<v8::SharedRef<v8::Platform>>) {
    setup::init_v8(v8_platform, cfg!(test), false);
  }

  /// Explicitly initalizes the V8 platform using the passed platform. This
  /// should only be called once per process. Further calls will be silently
  /// ignored.
  ///
  /// The `expose_natives` flag is used to expose the v8 natives
  /// (eg: %OptimizeFunctionOnNextCall) and GC control functions (`gc()`).
  /// WARNING: This should not be used for production code as
  /// this may expose the runtime to security vulnerabilities.
  #[cfg(any(test, feature = "unsafe_runtime_options"))]
  pub fn init_platform(
    v8_platform: Option<v8::SharedRef<v8::Platform>>,
    expose_natives: bool,
  ) {
    setup::init_v8(v8_platform, cfg!(test), expose_natives);
  }

  /// Only constructor, configuration is done through `options`.
  /// Panics if the runtime cannot be initialized.
  pub fn new(options: RuntimeOptions) -> JsRuntime {
    match Self::try_new(options) {
      Ok(runtime) => runtime,
      Err(err) => {
        panic!("Failed to initialize a JsRuntime: {:?}", err);
      }
    }
  }

  /// Only constructor, configuration is done through `options`.
  /// Returns an error if the runtime cannot be initialized.
  pub fn try_new(mut options: RuntimeOptions) -> Result<JsRuntime, Error> {
    setup::init_v8(
      options.v8_platform.take(),
      cfg!(test),
      options.unsafe_expose_natives_and_gc(),
    );
    JsRuntime::new_inner(options, false)
  }

  pub(crate) fn state_from(isolate: &v8::Isolate) -> Rc<JsRuntimeState> {
    let state_ptr = isolate.get_data(STATE_DATA_OFFSET);
    let state_rc =
      // SAFETY: We are sure that it's a valid pointer for whole lifetime of
      // the runtime.
      unsafe { Rc::from_raw(state_ptr as *const JsRuntimeState) };
    let state = state_rc.clone();
    std::mem::forget(state_rc);
    state
  }

  /// Returns the `OpState` associated with the passed `Isolate`.
  pub fn op_state_from(isolate: &v8::Isolate) -> Rc<RefCell<OpState>> {
    let state = Self::state_from(isolate);
    state.op_state.clone()
  }

  pub(crate) fn has_more_work(scope: &mut v8::HandleScope) -> bool {
    EventLoopPendingState::new_from_scope(scope).is_pending()
  }

  /// Returns the `OpMetadata` associated with the op `name`.
  /// Note this is linear with respect to the number of ops registered.
  pub fn op_metadata(&self, name: &str) -> Option<OpMetadata> {
    let state = &self.inner.main_realm.0.context_state;
    state.op_ctxs.iter().find_map(|ctx| {
      if ctx.decl.name == name {
        Some(ctx.decl.metadata)
      } else {
        None
      }
    })
  }

  fn new_inner(
    mut options: RuntimeOptions,
    will_snapshot: bool,
  ) -> Result<JsRuntime, Error> {
    let init_mode = InitMode::from_options(&options);
    let mut extensions = std::mem::take(&mut options.extensions);
    let mut isolate_allocations = IsolateAllocations::default();

    // First let's create an `OpState` and contribute to it from extensions...
    let mut op_state = OpState::new(options.feature_checker.take());
    extension_set::setup_op_state(&mut op_state, &mut extensions);

    // Load the sources and source maps
    let mut files_loaded = Vec::with_capacity(128);
    let loader = options
      .module_loader
      .unwrap_or_else(|| Rc::new(NoopModuleLoader));

    #[allow(deprecated)]
    let mut source_mapper =
      SourceMapper::new(loader.clone(), options.source_map_getter);

<<<<<<< HEAD
    let (mut sources, source_maps) =
      extension_set::into_sources_and_source_maps(
        options.extension_transpiler.as_deref(),
        &extensions,
        |source| {
          mark_as_loaded_from_fs_during_snapshot(
            &mut files_loaded,
            &source.code,
          )
        },
      )?;

    for (module_name, source_map_data) in source_maps {
      source_mapper.add_ext_source_map(module_name, source_map_data);
    }
=======
    let mut sources = extension_set::into_sources_and_source_maps(
      options.extension_transpiler.as_deref(),
      &extensions,
      |source| {
        mark_as_loaded_from_fs_during_snapshot(&mut files_loaded, &source.code)
      },
    )?;
>>>>>>> e73ed615

    for loaded_source in sources
      .js
      .iter()
      .chain(sources.esm.iter())
      .chain(sources.lazy_esm.iter())
      .filter(|s| s.maybe_source_map.is_some())
    {
      source_mapper.add_ext_source_map(
        loaded_source.specifier.try_clone().unwrap(),
        loaded_source.maybe_source_map.clone().unwrap(),
      );
    }

    // ...now let's set up ` JsRuntimeState`, we'll need to set some fields
    // later, after `JsRuntime` is all set up...
    let waker = op_state.waker.clone();
    let op_state = Rc::new(RefCell::new(op_state));
    let (eval_context_get_code_cache_cb, eval_context_set_code_cache_cb) =
      options
        .eval_context_code_cache_cbs
        .map(|cbs| (Some(cbs.0), Some(cbs.1)))
        .unwrap_or_default();
    let state_rc = Rc::new(JsRuntimeState {
      source_mapper: RefCell::new(source_mapper),
      shared_array_buffer_store: options.shared_array_buffer_store,
      compiled_wasm_module_store: options.compiled_wasm_module_store,
      wait_for_inspector_disconnect_callback: options
        .wait_for_inspector_disconnect_callback,
      op_state: op_state.clone(),
      validate_import_attributes_cb: options.validate_import_attributes_cb,
      custom_module_evaluation_cb: options.custom_module_evaluation_cb,
      eval_context_get_code_cache_cb,
      eval_context_code_cache_ready_cb: eval_context_set_code_cache_cb,
      waker,
      // Some fields are initialized later after isolate is created
      inspector: None.into(),
      has_inspector: false.into(),
      cppgc_template: None.into(),
    });

    // ...now we're moving on to ops; set them up, create `OpCtx` for each op
    // and get ready to actually create V8 isolate...
    let op_decls =
      extension_set::init_ops(crate::ops_builtin::BUILTIN_OPS, &mut extensions);

    let op_driver = Rc::new(OpDriverImpl::default());
    let op_metrics_factory_fn = options.op_metrics_factory_fn.take();
    let get_error_class_fn = options.get_error_class_fn.unwrap_or(&|_| "Error");

    let mut op_ctxs = extension_set::create_op_ctxs(
      op_decls,
      op_metrics_factory_fn,
      op_driver.clone(),
      op_state.clone(),
      state_rc.clone(),
      get_error_class_fn,
    );

    // ...ops are now almost fully set up; let's create a V8 isolate...
    let (
      global_template_middleware,
      global_object_middlewares,
      additional_references,
    ) = extension_set::get_middlewares_and_external_refs(&mut extensions);

    // Capture the extension, op and source counts
    let extension_count = extensions.len();
    let op_count = op_ctxs.len();
    let source_count = sources.len();
    let addl_refs_count = additional_references.len();

    let (maybe_startup_snapshot, mut sidecar_data) = options
      .startup_snapshot
      .take()
      .map(snapshot::deconstruct)
      .unzip();

    let ops_in_snapshot = sidecar_data
      .as_ref()
      .map(|d| d.snapshot_data.op_count)
      .unwrap_or_default();
    let sources_in_snapshot = sidecar_data
      .as_ref()
      .map(|d| d.snapshot_data.source_count)
      .unwrap_or_default();

    let snapshot_sources: Vec<&[u8]> = sidecar_data
      .as_mut()
      .map(|s| std::mem::take(&mut s.snapshot_data.external_strings))
      .unwrap_or_default();
    (
      isolate_allocations.externalized_sources,
      isolate_allocations.original_sources,
    ) = bindings::externalize_sources(&mut sources, snapshot_sources);

    isolate_allocations.external_refs =
      Some(Box::new(bindings::create_external_references(
        &op_ctxs,
        &additional_references,
        &isolate_allocations.externalized_sources,
        ops_in_snapshot,
        sources_in_snapshot,
      )));

    let external_refs: &v8::ExternalReferences =
      isolate_allocations.external_refs.as_ref().unwrap();
    // SAFETY: We attach external_refs to IsolateAllocations which will live as long as the isolate
    let external_refs_static = unsafe { &*(external_refs as *const _) };

    let has_snapshot = maybe_startup_snapshot.is_some();
    let mut isolate = setup::create_isolate(
      will_snapshot,
      options.create_params.take(),
      maybe_startup_snapshot,
      external_refs_static,
    );

    // ...isolate is fully set up, we can forward its pointer to the ops to finish
    // their' setup...
    for op_ctx in op_ctxs.iter_mut() {
      op_ctx.isolate = isolate.as_mut() as *mut Isolate;
    }

    // TODO(Bartlomieju): this can be simplified
    let isolate_ptr = setup::create_isolate_ptr();
    // SAFETY: this is first use of `isolate_ptr` so we are sure we're
    // not overwriting an existing pointer.
    isolate = unsafe {
      isolate_ptr.write(isolate);
      isolate_ptr.read()
    };
    op_state.borrow_mut().put(isolate_ptr);

    // ...once ops and isolate are set up, we can create a `ContextState`...
    let context_state = Rc::new(ContextState::new(
      op_driver.clone(),
      isolate_ptr,
      options.get_error_class_fn.unwrap_or(&|_| "Error"),
      op_ctxs,
      op_state.borrow().external_ops_tracker.clone(),
    ));

    // TODO(bartlomieju): factor out
    // Add the task spawners to the OpState
    let spawner = context_state
      .task_spawner_factory
      .clone()
      .new_same_thread_spawner();
    op_state.borrow_mut().put(spawner);
    let spawner = context_state
      .task_spawner_factory
      .clone()
      .new_cross_thread_spawner();
    op_state.borrow_mut().put(spawner);

    // ...and with `ContextState` available we can set up V8 context...
    let mut snapshotted_data = None;
    let main_context = {
      let scope = &mut v8::HandleScope::new(&mut isolate);

      let cppgc_template = crate::cppgc::make_cppgc_template(scope);
      state_rc
        .cppgc_template
        .borrow_mut()
        .replace(v8::Global::new(scope, cppgc_template));

      let context = create_context(
        scope,
        &global_template_middleware,
        &global_object_middlewares,
        has_snapshot,
      );

      // Get module map data from the snapshot
      if let Some(raw_data) = sidecar_data {
        snapshotted_data = Some(snapshot::load_snapshotted_data_from_snapshot(
          scope, context, raw_data,
        ));
      }

      v8::Global::new(scope, context)
    };

    let mut context_scope: v8::HandleScope =
      v8::HandleScope::with_context(&mut isolate, &main_context);
    let scope = &mut context_scope;
    let context = v8::Local::new(scope, &main_context);

    // ...followed by creation of `Deno.core` namespace, as well as internal
    // infrastructure to provide JavaScript bindings for ops...
    if init_mode == InitMode::New {
      bindings::initialize_deno_core_namespace(scope, context, init_mode);
      bindings::initialize_primordials_and_infra(scope)?;
    }
    // If we're creating a new runtime or there are new ops to register
    // set up JavaScript bindings for them.
    if init_mode.needs_ops_bindings() {
      bindings::initialize_deno_core_ops_bindings(
        scope,
        context,
        &context_state.op_ctxs,
      );
    }

    // SAFETY: Initialize the context state slot.
    unsafe {
      context.set_aligned_pointer_in_embedder_data(
        super::jsrealm::CONTEXT_STATE_SLOT_INDEX,
        Rc::into_raw(context_state.clone()) as *mut c_void,
      );
    }

    let inspector = if options.inspector {
      Some(JsRuntimeInspector::new(scope, context, options.is_main))
    } else {
      None
    };

    // ...now that JavaScript bindings to ops are available we can deserialize
    // modules stored in the snapshot (because they depend on the ops and external
    // references must match properly) and recreate a module map...
    let import_meta_resolve_cb = options
      .import_meta_resolve_callback
      .unwrap_or_else(|| Box::new(default_import_meta_resolve_cb));
    let exception_state = context_state.exception_state.clone();
    let module_map = Rc::new(ModuleMap::new(
      loader,
      exception_state.clone(),
      import_meta_resolve_cb,
      will_snapshot,
    ));

    if let Some((snapshotted_data, mut data_store)) = snapshotted_data {
      *exception_state.js_handled_promise_rejection_cb.borrow_mut() =
        snapshotted_data
          .js_handled_promise_rejection_cb
          .map(|cb| data_store.get(scope, cb));
      module_map.update_with_snapshotted_data(
        scope,
        &mut data_store,
        snapshotted_data.module_map_data,
      );

      let mut mapper = state_rc.source_mapper.borrow_mut();
      for (key, map) in snapshotted_data.ext_source_maps {
        mapper.add_ext_source_map(ModuleName::from_static(key), map.into());
      }
    }

    // SAFETY: Set the module map slot in the context
    unsafe {
      context.set_aligned_pointer_in_embedder_data(
        super::jsrealm::MODULE_MAP_SLOT_INDEX,
        Rc::into_raw(module_map.clone()) as *mut c_void,
      );
    }

    // ...we are ready to create a "realm" for the context...
    let main_realm = {
      let main_realm =
        JsRealmInner::new(context_state, main_context, module_map.clone());
      // TODO(bartlomieju): why is this done in here? Maybe we can hoist it out?
      state_rc.has_inspector.set(inspector.is_some());
      *state_rc.inspector.borrow_mut() = inspector;
      main_realm
    };
    let main_realm = JsRealm::new(main_realm);
    scope.set_data(
      STATE_DATA_OFFSET,
      Rc::into_raw(state_rc.clone()) as *mut c_void,
    );

    drop(context_scope);

    // ...which allows us to create the `JsRuntime` instance...
    let mut js_runtime = JsRuntime {
      inner: InnerIsolateState {
        will_snapshot,
        extension_count,
        op_count,
        source_count,
        addl_refs_count,
        main_realm: ManuallyDrop::new(main_realm),
        state: ManuallyDropRc(ManuallyDrop::new(state_rc)),
        v8_isolate: ManuallyDrop::new(isolate),
      },
      allocations: isolate_allocations,
      files_loaded_from_fs_during_snapshot: vec![],
      is_main_runtime: options.is_main,
    };

    // ...we're almost done with the setup, all that's left is to execute
    // internal JS and then execute code provided by extensions...
    {
      let realm = JsRealm::clone(&js_runtime.inner.main_realm);
      let context_global = realm.context();
      let module_map = realm.0.module_map();

      // TODO(bartlomieju): this is somewhat duplicated in `bindings::initialize_context`,
      // but for migration period we need to have ops available in both `Deno.core.ops`
      // as well as have them available in "virtual ops module"
      // if !matches!(
      //   self.init_mode,
      //   InitMode::FromSnapshot {
      //     skip_op_registration: true
      //   }
      // ) {
      if init_mode == InitMode::New {
        js_runtime
          .execute_virtual_ops_module(context_global, module_map.clone());
      }

      if init_mode == InitMode::New {
        js_runtime.execute_builtin_sources(
          &realm,
          &module_map,
          &mut files_loaded,
        )?;
      }

      js_runtime.store_js_callbacks(&realm, will_snapshot);

      js_runtime.init_extension_js(&realm, &module_map, sources)?;
    }

    if will_snapshot {
      js_runtime.files_loaded_from_fs_during_snapshot = files_loaded;
    }

    // ...and we've made it; `JsRuntime` is ready to execute user code.
    Ok(js_runtime)
  }

  #[cfg(test)]
  #[inline]
  pub(crate) fn module_map(&mut self) -> Rc<ModuleMap> {
    self.inner.main_realm.0.module_map()
  }

  #[inline]
  pub fn main_context(&self) -> v8::Global<v8::Context> {
    self.inner.main_realm.0.context().clone()
  }

  #[cfg(test)]
  pub(crate) fn main_realm(&self) -> JsRealm {
    JsRealm::clone(&self.inner.main_realm)
  }

  #[inline]
  pub fn v8_isolate(&mut self) -> &mut v8::OwnedIsolate {
    &mut self.inner.v8_isolate
  }

  #[inline]
  fn v8_isolate_ptr(&mut self) -> *mut v8::Isolate {
    &mut **self.inner.v8_isolate as _
  }

  #[inline]
  pub fn inspector(&mut self) -> Rc<RefCell<JsRuntimeInspector>> {
    self.inner.state.inspector()
  }

  #[inline]
  pub fn wait_for_inspector_disconnect(&mut self) {
    if let Some(callback) = self
      .inner
      .state
      .wait_for_inspector_disconnect_callback
      .as_ref()
    {
      callback();
    }
  }

  pub fn runtime_activity_stats_factory(&self) -> RuntimeActivityStatsFactory {
    RuntimeActivityStatsFactory {
      context_state: self.inner.main_realm.0.context_state.clone(),
      op_state: self.inner.state.op_state.clone(),
    }
  }

  // TODO(bartlomieju): remove, instead `JsRuntimeForSnapshot::new` should return
  // a struct that contains this data.
  pub(crate) fn files_loaded_from_fs_during_snapshot(&self) -> &[&'static str] {
    &self.files_loaded_from_fs_during_snapshot
  }

  #[inline]
  pub fn handle_scope(&mut self) -> v8::HandleScope {
    let isolate = &mut self.inner.v8_isolate;
    self.inner.main_realm.handle_scope(isolate)
  }

  /// Create a synthetic module - `ext:core/ops` - that exports all ops registered
  /// with the runtime.
  fn execute_virtual_ops_module(
    &mut self,
    context_global: &v8::Global<v8::Context>,
    module_map: Rc<ModuleMap>,
  ) {
    let scope = &mut self.handle_scope();
    let context_local = v8::Local::new(scope, context_global);
    let context_state = JsRealm::state_from_scope(scope);
    let global = context_local.global(scope);
    let synthetic_module_exports = create_exports_for_ops_virtual_module(
      &context_state.op_ctxs,
      scope,
      global,
    );
    let mod_id = module_map
      .new_synthetic_module(
        scope,
        VIRTUAL_OPS_MODULE_NAME,
        crate::ModuleType::JavaScript,
        synthetic_module_exports,
      )
      .unwrap();
    module_map.mod_evaluate_sync(scope, mod_id).unwrap();
  }

  /// Executes built-in scripts and ES modules - this code is required for
  /// ops system to work properly, as well as providing necessary bindings
  /// on the `Deno.core` namespace.
  ///
  /// This is not done in [`bindings::initialize_primordials_and_infra`] because
  /// some of this code already relies on certain ops being available.
  fn execute_builtin_sources(
    &mut self,
    realm: &JsRealm,
    module_map: &Rc<ModuleMap>,
    files_loaded: &mut Vec<&'static str>,
  ) -> Result<(), Error> {
    let scope = &mut realm.handle_scope(self.v8_isolate());

    for source_file in &BUILTIN_SOURCES {
      let name = source_file.specifier.v8_string(scope);
      let source = source_file.source.v8_string(scope);

      let origin = bindings::script_origin(scope, name);
      let script = v8::Script::compile(scope, source, Some(&origin))
        .with_context(|| {
          format!("Failed to parse {}", source_file.specifier)
        })?;
      script.run(scope).with_context(|| {
        format!("Failed to execute {}", source_file.specifier)
      })?;
    }

    for file_source in &BUILTIN_ES_MODULES {
      mark_as_loaded_from_fs_during_snapshot(files_loaded, &file_source.code);
      module_map.lazy_load_es_module_with_code(
        scope,
        file_source.specifier,
        file_source.load()?,
        None,
      )?;
    }

    Ok(())
  }

  /// Initializes JS of provided Extensions in the given realm.
  async fn init_extension_js_inner(
    &mut self,
    realm: &JsRealm,
    module_map: &Rc<ModuleMap>,
    loaded_sources: LoadedSources,
  ) -> Result<(), Error> {
    // First, add all the lazy ESM
    for source in loaded_sources.lazy_esm {
      module_map.add_lazy_loaded_esm_source(source.specifier, source.code);
    }

    // Temporarily override the loader of the `ModuleMap` so we can load
    // extension code.

    // TODO(bartlomieju): maybe this should be a method on the `ModuleMap`,
    // instead of explicitly changing the `.loader` field?
    let loader = module_map.loader.borrow().clone();
    let mut modules = Vec::with_capacity(loaded_sources.esm.len());
    let mut sources = Vec::with_capacity(loaded_sources.esm.len());
    for esm in loaded_sources.esm {
      modules.push(ModuleSpecifier::parse(&esm.specifier).unwrap());
      sources.push((esm.specifier, esm.code));
    }
    let ext_loader = Rc::new(ExtModuleLoader::new(sources)?);
    *module_map.loader.borrow_mut() = ext_loader.clone();

    // Next, load the extension modules as side modules (but do not execute them)
    for module in modules {
      realm
        .load_side_es_module_from_code(self.v8_isolate(), &module, None)
        .await?;
    }

    // Execute extension scripts
    for source in loaded_sources.js {
      realm.execute_script(self.v8_isolate(), source.specifier, source.code)?;
    }

    // ...then execute all entry points
    for specifier in loaded_sources.esm_entry_points {
      let Some(mod_id) =
        module_map.get_id(&specifier, RequestedModuleType::None)
      else {
        bail!("{} not present in the module map", specifier);
      };

      let isolate = self.v8_isolate();
      let scope = &mut realm.handle_scope(isolate);
      module_map.mod_evaluate_sync(scope, mod_id)?;
    }

    #[cfg(debug_assertions)]
    {
      let mut scope = realm.handle_scope(self.v8_isolate());
      module_map.check_all_modules_evaluated(&mut scope)?;
    }

    let module_map = realm.0.module_map();
    *module_map.loader.borrow_mut() = loader;
    Rc::try_unwrap(ext_loader)
      .map_err(drop)
      .unwrap()
      .finalize()?;

    Ok(())
  }

  /// Initializes JS of provided Extensions in the given realm.
  fn init_extension_js(
    &mut self,
    realm: &JsRealm,
    module_map: &Rc<ModuleMap>,
    loaded_sources: LoadedSources,
  ) -> Result<(), Error> {
    futures::executor::block_on(self.init_extension_js_inner(
      realm,
      module_map,
      loaded_sources,
    ))?;

    Ok(())
  }

  pub fn eval<'s, T>(
    scope: &mut v8::HandleScope<'s>,
    code: &str,
  ) -> Option<v8::Local<'s, T>>
  where
    v8::Local<'s, T>: TryFrom<v8::Local<'s, v8::Value>, Error = v8::DataError>,
  {
    let scope = &mut v8::EscapableHandleScope::new(scope);
    let source = v8::String::new(scope, code).unwrap();
    let script = v8::Script::compile(scope, source, None).unwrap();
    let v = script.run(scope)?;
    scope.escape(v).try_into().ok()
  }

  /// Grab and store JavaScript bindings to callbacks necessary for the
  /// JsRuntime to operate properly.
  fn store_js_callbacks(&mut self, realm: &JsRealm, will_snapshot: bool) {
    let (event_loop_tick_cb, build_custom_error_cb, wasm_instantiate_fn) = {
      let scope = &mut realm.handle_scope(self.v8_isolate());
      let context = realm.context();
      let context_local = v8::Local::new(scope, context);
      let global = context_local.global(scope);
      // TODO(bartlomieju): these probably could be captured from main realm so we don't have to
      // look up them again?
      let deno_obj: v8::Local<v8::Object> =
        bindings::get(scope, global, DENO, "Deno");
      let core_obj: v8::Local<v8::Object> =
        bindings::get(scope, deno_obj, CORE, "Deno.core");

      let event_loop_tick_cb: v8::Local<v8::Function> = bindings::get(
        scope,
        core_obj,
        EVENT_LOOP_TICK,
        "Deno.core.eventLoopTick",
      );
      let build_custom_error_cb: v8::Local<v8::Function> = bindings::get(
        scope,
        core_obj,
        BUILD_CUSTOM_ERROR,
        "Deno.core.buildCustomError",
      );

      let mut wasm_instantiate_fn = None;
      if !will_snapshot {
        let key = WEBASSEMBLY.v8_string(scope);
        if let Some(web_assembly_obj_value) = global.get(scope, key.into()) {
          // NOTE(bartlomieju): This is still fallible, because in some V8 modes
          // WebAssembly namespace is not available (eg. `--jitless`).
          let maybe_web_assembly_object =
            TryInto::<v8::Local<v8::Object>>::try_into(web_assembly_obj_value);
          if let Ok(web_assembly_object) = maybe_web_assembly_object {
            wasm_instantiate_fn =
              Some(bindings::get::<v8::Local<v8::Function>>(
                scope,
                web_assembly_object,
                INSTANTIATE,
                "WebAssembly.instantiate",
              ));
          }
        }
      }

      (
        v8::Global::new(scope, event_loop_tick_cb),
        v8::Global::new(scope, build_custom_error_cb),
        wasm_instantiate_fn.map(|f| v8::Global::new(scope, f)),
      )
    };

    // Put global handles in the realm's ContextState
    let state_rc = realm.0.state();
    state_rc
      .js_event_loop_tick_cb
      .borrow_mut()
      .replace(Rc::new(event_loop_tick_cb));
    state_rc
      .exception_state
      .js_build_custom_error_cb
      .borrow_mut()
      .replace(Rc::new(build_custom_error_cb));
    if let Some(wasm_instantiate_fn) = wasm_instantiate_fn {
      state_rc
        .wasm_instantiate_fn
        .borrow_mut()
        .replace(Rc::new(wasm_instantiate_fn));
    }
  }

  /// Returns the runtime's op state, which can be used to maintain ops
  /// and access resources between op calls.
  pub fn op_state(&mut self) -> Rc<RefCell<OpState>> {
    self.inner.state.op_state.clone()
  }

  /// Returns the runtime's op names, ordered by OpId.
  pub fn op_names(&self) -> Vec<&'static str> {
    let state = &self.inner.main_realm.0.context_state;
    state.op_ctxs.iter().map(|o| o.decl.name).collect()
  }

  /// Executes traditional, non-ECMAScript-module JavaScript code, This code executes in
  /// the global scope by default, and it is possible to maintain local JS state and invoke
  /// this method multiple times.
  ///
  /// `name` can be a filepath or any other string, but it is required to be 7-bit ASCII, eg.
  ///
  ///   - "/some/file/path.js"
  ///   - "<anon>"
  ///   - "[native code]"
  ///
  /// The same `name` value can be used for multiple executions.
  ///
  /// The source may be any type that implements the internal [`IntoModuleCodeString`] trait, but
  /// it is highly recommended that embedders use the [`ascii_str!`] to generate the fastest version
  /// of strings for v8 to handle. If the strings are not static, you may also pass a [`String`]
  /// generated by the [`format!`] macro.
  ///
  /// `Error` can usually be downcast to `JsError`.
  pub fn execute_script(
    &mut self,
    name: &'static str,
    source_code: impl IntoModuleCodeString,
  ) -> Result<v8::Global<v8::Value>, Error> {
    let isolate = &mut self.inner.v8_isolate;
    self.inner.main_realm.execute_script(
      isolate,
      FastString::from_static(name),
      source_code.into_module_code(),
    )
  }

  /// Call a function and return a future resolving with the return value of the
  /// function. If the function returns a promise, the future will resolve only once the
  /// event loop resolves the underlying promise. If the future rejects, the future will
  /// resolve with the underlying error.
  ///
  /// The event loop must be polled seperately for this future to resolve. If the event loop
  /// is not polled, the future will never make progress.
  pub fn call(
    &mut self,
    function: &v8::Global<v8::Function>,
  ) -> impl Future<Output = Result<v8::Global<v8::Value>, Error>> {
    self.call_with_args(function, &[])
  }

  /// Call a function and returns a future resolving with the return value of the
  /// function. If the function returns a promise, the future will resolve only once the
  /// event loop resolves the underlying promise. If the future rejects, the future will
  /// resolve with the underlying error.
  ///
  /// The event loop must be polled seperately for this future to resolve. If the event loop
  /// is not polled, the future will never make progress.
  pub fn scoped_call(
    scope: &mut v8::HandleScope,
    function: &v8::Global<v8::Function>,
  ) -> impl Future<Output = Result<v8::Global<v8::Value>, Error>> {
    Self::scoped_call_with_args(scope, function, &[])
  }

  /// Call a function and returns a future resolving with the return value of the
  /// function. If the function returns a promise, the future will resolve only once the
  /// event loop resolves the underlying promise. If the future rejects, the future will
  /// resolve with the underlying error.
  ///
  /// The event loop must be polled seperately for this future to resolve. If the event loop
  /// is not polled, the future will never make progress.
  pub fn call_with_args(
    &mut self,
    function: &v8::Global<v8::Function>,
    args: &[v8::Global<v8::Value>],
  ) -> impl Future<Output = Result<v8::Global<v8::Value>, Error>> {
    let scope = &mut self.handle_scope();
    Self::scoped_call_with_args(scope, function, args)
  }

  /// Call a function and returns a future resolving with the return value of the
  /// function. If the function returns a promise, the future will resolve only once the
  /// event loop resolves the underlying promise. If the future rejects, the future will
  /// resolve with the underlying error.
  ///
  /// The event loop must be polled seperately for this future to resolve. If the event loop
  /// is not polled, the future will never make progress.
  pub fn scoped_call_with_args(
    scope: &mut v8::HandleScope,
    function: &v8::Global<v8::Function>,
    args: &[v8::Global<v8::Value>],
  ) -> impl Future<Output = Result<v8::Global<v8::Value>, Error>> {
    let scope = &mut v8::TryCatch::new(scope);
    let cb = function.open(scope);
    let this = v8::undefined(scope).into();
    let promise = if args.is_empty() {
      cb.call(scope, this, &[])
    } else {
      let mut local_args: SmallVec<[v8::Local<v8::Value>; 8]> =
        SmallVec::with_capacity(args.len());
      for v in args {
        local_args.push(v8::Local::new(scope, v));
      }
      cb.call(scope, this, &local_args)
    };

    if promise.is_none() {
      if scope.is_execution_terminating() {
        let undefined = v8::undefined(scope).into();
        return RcPromiseFuture::new(exception_to_err_result(
          scope, undefined, false, true,
        ));
      }
      let exception = scope.exception().unwrap();
      return RcPromiseFuture::new(exception_to_err_result(
        scope, exception, false, true,
      ));
    }
    let promise = promise.unwrap();
    if !promise.is_promise() {
      return RcPromiseFuture::new(Ok(v8::Global::new(scope, promise)));
    }
    let promise = v8::Local::<v8::Promise>::try_from(promise).unwrap();
    Self::resolve_promise_inner(scope, promise)
  }

  /// Call a function. If it returns a promise, run the event loop until that
  /// promise is settled. If the promise rejects or there is an uncaught error
  /// in the event loop, return `Err(error)`. Or return `Ok(<await returned>)`.
  #[deprecated = "Use call"]
  pub async fn call_and_await(
    &mut self,
    function: &v8::Global<v8::Function>,
  ) -> Result<v8::Global<v8::Value>, Error> {
    let call = self.call(function);
    self
      .with_event_loop_promise(call, PollEventLoopOptions::default())
      .await
  }

  /// Call a function with args. If it returns a promise, run the event loop until that
  /// promise is settled. If the promise rejects or there is an uncaught error
  /// in the event loop, return `Err(error)`. Or return `Ok(<await returned>)`.
  #[deprecated = "Use call_with_args"]
  pub async fn call_with_args_and_await(
    &mut self,
    function: &v8::Global<v8::Function>,
    args: &[v8::Global<v8::Value>],
  ) -> Result<v8::Global<v8::Value>, Error> {
    let call = self.call_with_args(function, args);
    self
      .with_event_loop_promise(call, PollEventLoopOptions::default())
      .await
  }

  /// Returns the namespace object of a module.
  ///
  /// This is only available after module evaluation has completed.
  /// This function panics if module has not been instantiated.
  pub fn get_module_namespace(
    &mut self,
    module_id: ModuleId,
  ) -> Result<v8::Global<v8::Object>, Error> {
    let isolate = &mut self.inner.v8_isolate;
    self
      .inner
      .main_realm
      .get_module_namespace(isolate, module_id)
  }

  /// Registers a callback on the isolate when the memory limits are approached.
  /// Use this to prevent V8 from crashing the process when reaching the limit.
  ///
  /// Calls the closure with the current heap limit and the initial heap limit.
  /// The return value of the closure is set as the new limit.
  pub fn add_near_heap_limit_callback<C>(&mut self, cb: C)
  where
    C: FnMut(usize, usize) -> usize + 'static,
  {
    let boxed_cb = Box::new(RefCell::new(cb));
    let data = boxed_cb.as_ptr() as *mut c_void;

    let prev = self
      .allocations
      .near_heap_limit_callback_data
      .replace((boxed_cb, near_heap_limit_callback::<C>));
    if let Some((_, prev_cb)) = prev {
      self
        .v8_isolate()
        .remove_near_heap_limit_callback(prev_cb, 0);
    }

    self
      .v8_isolate()
      .add_near_heap_limit_callback(near_heap_limit_callback::<C>, data);
  }

  pub fn remove_near_heap_limit_callback(&mut self, heap_limit: usize) {
    if let Some((_, cb)) = self.allocations.near_heap_limit_callback_data.take()
    {
      self
        .v8_isolate()
        .remove_near_heap_limit_callback(cb, heap_limit);
    }
  }

  fn pump_v8_message_loop(
    &mut self,
    scope: &mut v8::HandleScope,
  ) -> Result<(), Error> {
    while v8::Platform::pump_message_loop(
      &v8::V8::get_current_platform(),
      scope,
      false, // don't block if there are no tasks
    ) {
      // do nothing
    }

    let tc_scope = &mut v8::TryCatch::new(scope);
    tc_scope.perform_microtask_checkpoint();
    match tc_scope.exception() {
      None => Ok(()),
      Some(exception) => {
        exception_to_err_result(tc_scope, exception, false, true)
      }
    }
  }

  pub fn maybe_init_inspector(&mut self) {
    let inspector = &mut self.inner.state.inspector.borrow_mut();
    if inspector.is_some() {
      return;
    }

    let context = self.main_context();
    let scope = &mut v8::HandleScope::with_context(
      self.inner.v8_isolate.as_mut(),
      context.clone(),
    );
    let context = v8::Local::new(scope, context);

    self.inner.state.has_inspector.set(true);
    **inspector = Some(JsRuntimeInspector::new(
      scope,
      context,
      self.is_main_runtime,
    ));
  }

  /// Waits for the given value to resolve while polling the event loop.
  ///
  /// This future resolves when either the value is resolved or the event loop runs to
  /// completion.
  pub fn resolve(
    &mut self,
    promise: v8::Global<v8::Value>,
  ) -> impl Future<Output = Result<v8::Global<v8::Value>, Error>> {
    let scope = &mut self.handle_scope();
    Self::scoped_resolve(scope, promise)
  }

  /// Waits for the given value to resolve while polling the event loop.
  ///
  /// This future resolves when either the value is resolved or the event loop runs to
  /// completion.
  pub fn scoped_resolve(
    scope: &mut v8::HandleScope,
    promise: v8::Global<v8::Value>,
  ) -> impl Future<Output = Result<v8::Global<v8::Value>, Error>> {
    let promise = v8::Local::new(scope, promise);
    if !promise.is_promise() {
      return RcPromiseFuture::new(Ok(v8::Global::new(scope, promise)));
    }
    let promise = v8::Local::<v8::Promise>::try_from(promise).unwrap();
    Self::resolve_promise_inner(scope, promise)
  }

  /// Waits for the given value to resolve while polling the event loop.
  ///
  /// This future resolves when either the value is resolved or the event loop runs to
  /// completion.
  #[deprecated = "Use resolve"]
  pub async fn resolve_value(
    &mut self,
    global: v8::Global<v8::Value>,
  ) -> Result<v8::Global<v8::Value>, Error> {
    let resolve = self.resolve(global);
    self
      .with_event_loop_promise(resolve, PollEventLoopOptions::default())
      .await
  }

  /// Given a promise, returns a future that resolves when it does.
  fn resolve_promise_inner<'s>(
    scope: &mut v8::HandleScope<'s>,
    promise: v8::Local<'s, v8::Promise>,
  ) -> RcPromiseFuture {
    let future = RcPromiseFuture::default();
    let f = future.clone();
    watch_promise(scope, promise, move |scope, _rv, res| {
      let res = match res {
        Ok(l) => Ok(v8::Global::new(scope, l)),
        Err(e) => exception_to_err_result(scope, e, true, true),
      };
      f.0.resolved.set(Some(res));
      if let Some(waker) = f.0.waker.take() {
        waker.wake();
      }
    });

    future
  }

  /// Runs event loop to completion
  ///
  /// This future resolves when:
  ///  - there are no more pending dynamic imports
  ///  - there are no more pending ops
  ///  - there are no more active inspector sessions (only if
  ///     `PollEventLoopOptions.wait_for_inspector` is set to true)
  pub async fn run_event_loop(
    &mut self,
    poll_options: PollEventLoopOptions,
  ) -> Result<(), Error> {
    poll_fn(|cx| self.poll_event_loop(cx, poll_options)).await
  }

  /// A utility function that run provided future concurrently with the event loop.
  ///
  /// If the event loop resolves while polling the future, it return an error with the text
  /// `Promise resolution is still pending but the event loop has already resolved.`
  pub async fn with_event_loop_promise<'fut, T, E>(
    &mut self,
    mut fut: impl Future<Output = Result<T, E>> + Unpin + 'fut,
    poll_options: PollEventLoopOptions,
  ) -> Result<T, AnyError>
  where
    AnyError: From<E>,
  {
    // Manually implement tokio::select
    poll_fn(|cx| {
      if let Poll::Ready(t) = fut.poll_unpin(cx) {
        return Poll::Ready(t.map_err(|e| e.into()));
      }
      if let Poll::Ready(t) = self.poll_event_loop(cx, poll_options) {
        t?;
        if let Poll::Ready(t) = fut.poll_unpin(cx) {
          return Poll::Ready(t.map_err(|e| e.into()));
        }
        return Poll::Ready(Err(anyhow!("Promise resolution is still pending but the event loop has already resolved.")));
      }
      Poll::Pending
    }).await
  }

  /// A utility function that run provided future concurrently with the event loop.
  ///
  /// If the event loop resolves while polling the future, it will continue to be polled,
  /// regardless of whether it returned an error or success.
  ///
  /// Useful for interacting with local inspector session.
  pub async fn with_event_loop_future<'fut, T, E>(
    &mut self,
    mut fut: impl Future<Output = Result<T, E>> + Unpin + 'fut,
    poll_options: PollEventLoopOptions,
  ) -> Result<T, AnyError>
  where
    AnyError: From<E>,
  {
    // Manually implement tokio::select
    poll_fn(|cx| {
      if let Poll::Ready(t) = fut.poll_unpin(cx) {
        return Poll::Ready(t.map_err(|e| e.into()));
      }
      if let Poll::Ready(t) = self.poll_event_loop(cx, poll_options) {
        // TODO(mmastrac): We need to ignore this error for things like the repl to behave as
        // they did before, but this is definitely not correct. It's just something we're
        // relying on. :(
        _ = t;
      }
      Poll::Pending
    })
    .await
  }

  /// Runs a single tick of event loop
  ///
  /// If `PollEventLoopOptions.wait_for_inspector` is set to true, the event
  /// loop will return `Poll::Pending` if there are active inspector sessions.
  pub fn poll_event_loop(
    &mut self,
    cx: &mut Context,
    poll_options: PollEventLoopOptions,
  ) -> Poll<Result<(), Error>> {
    // SAFETY: We know this isolate is valid and non-null at this time
    let mut isolate_scope =
      v8::HandleScope::new(unsafe { &mut *self.v8_isolate_ptr() });
    let context =
      v8::Local::new(&mut isolate_scope, self.inner.main_realm.context());
    let mut scope = v8::ContextScope::new(&mut isolate_scope, context);
    self.poll_event_loop_inner(cx, &mut scope, poll_options)
  }

  fn poll_event_loop_inner(
    &mut self,
    cx: &mut Context,
    scope: &mut v8::HandleScope,
    poll_options: PollEventLoopOptions,
  ) -> Poll<Result<(), Error>> {
    let has_inspector = self.inner.state.has_inspector.get();
    self.inner.state.waker.register(cx.waker());

    if has_inspector {
      // We poll the inspector first.
      let _ = self.inspector().borrow().poll_sessions(Some(cx)).unwrap();
    }

    if poll_options.pump_v8_message_loop {
      self.pump_v8_message_loop(scope)?;
    }

    let realm = &self.inner.main_realm;
    let modules = &realm.0.module_map;
    let context_state = &realm.0.context_state;
    let exception_state = &context_state.exception_state;

    modules.poll_progress(cx, scope)?;

    // Resolve async ops, run all next tick callbacks and macrotasks callbacks
    // and only then check for any promise exceptions (`unhandledrejection`
    // handlers are run in macrotasks callbacks so we need to let them run
    // first).
    let dispatched_ops = Self::do_js_event_loop_tick_realm(
      cx,
      scope,
      context_state,
      exception_state,
    )?;
    exception_state.check_exception_condition(scope)?;

    // Get the pending state from the main realm, or all realms
    let pending_state =
      EventLoopPendingState::new(scope, context_state, modules);

    if !pending_state.is_pending() {
      if has_inspector {
        let inspector = self.inspector();
        let has_active_sessions = inspector.borrow().has_active_sessions();
        let has_blocking_sessions = inspector.borrow().has_blocking_sessions();

        if poll_options.wait_for_inspector && has_active_sessions {
          // If there are no blocking sessions (eg. REPL) we can now notify
          // debugger that the program has finished running and we're ready
          // to exit the process once debugger disconnects.
          if !has_blocking_sessions {
            let context = self.main_context();
            inspector.borrow_mut().context_destroyed(scope, context);
            self.wait_for_inspector_disconnect();
          }

          return Poll::Pending;
        }
      }

      return Poll::Ready(Ok(()));
    }

    // Check if more async ops have been dispatched
    // during this turn of event loop.
    // If there are any pending background tasks, we also wake the runtime to
    // make sure we don't miss them.
    // TODO(andreubotella) The event loop will spin as long as there are pending
    // background tasks. We should look into having V8 notify us when a
    // background task is done.
    #[allow(clippy::suspicious_else_formatting, clippy::if_same_then_else)]
    {
      if pending_state.has_pending_background_tasks
        || pending_state.has_tick_scheduled
        || pending_state.has_pending_promise_events
      {
        self.inner.state.waker.wake();
      } else
      // If ops were dispatched we may have progress on pending modules that we should re-check
      if (pending_state.has_pending_module_evaluation
        || pending_state.has_pending_dyn_module_evaluation)
        && dispatched_ops
      {
        self.inner.state.waker.wake();
      }
    }

    if pending_state.has_pending_module_evaluation {
      if pending_state.has_pending_ops
        || pending_state.has_pending_dyn_imports
        || pending_state.has_pending_dyn_module_evaluation
        || pending_state.has_pending_background_tasks
        || pending_state.has_pending_external_ops
        || pending_state.has_tick_scheduled
      {
        // pass, will be polled again
      } else {
        return Poll::Ready(Err(
          find_and_report_stalled_level_await_in_any_realm(scope, &realm.0),
        ));
      }
    }

    if pending_state.has_pending_dyn_module_evaluation {
      if pending_state.has_pending_ops
        || pending_state.has_pending_dyn_imports
        || pending_state.has_pending_background_tasks
        || pending_state.has_pending_external_ops
        || pending_state.has_tick_scheduled
      {
        // pass, will be polled again
      } else if realm.modules_idle() {
        return Poll::Ready(Err(
          find_and_report_stalled_level_await_in_any_realm(scope, &realm.0),
        ));
      } else {
        // Delay the above error by one spin of the event loop. A dynamic import
        // evaluation may complete during this, in which case the counter will
        // reset.
        realm.increment_modules_idle();
        self.inner.state.waker.wake();
      }
    }

    Poll::Pending
  }
}

fn find_and_report_stalled_level_await_in_any_realm(
  scope: &mut v8::HandleScope,
  inner_realm: &JsRealmInner,
) -> Error {
  let module_map = inner_realm.module_map();
  let messages = module_map.find_stalled_top_level_await(scope);

  if !messages.is_empty() {
    // We are gonna print only a single message to provide a nice formatting
    // with source line of offending promise shown. Once user fixed it, then
    // they will get another error message for the next promise (but this
    // situation is gonna be very rare, if ever happening).
    let msg = v8::Local::new(scope, &messages[0]);
    let js_error = JsError::from_v8_message(scope, msg);
    return js_error.into();
  }

  unreachable!("Expected at least one stalled top-level await");
}

fn create_context<'a>(
  scope: &mut v8::HandleScope<'a, ()>,
  global_template_middlewares: &[GlobalTemplateMiddlewareFn],
  global_object_middlewares: &[GlobalObjectMiddlewareFn],
  has_snapshot: bool,
) -> v8::Local<'a, v8::Context> {
  let context = if has_snapshot {
    // Try to load the 1st index first, embedder may have used 0th for something else (like node:vm).
    v8::Context::from_snapshot(scope, 1)
      .unwrap_or_else(|| v8::Context::from_snapshot(scope, 0).unwrap())
  } else {
    // Set up the global object template and create context from it.
    let mut global_object_template = v8::ObjectTemplate::new(scope);
    for middleware in global_template_middlewares {
      global_object_template = middleware(scope, global_object_template);
    }

    global_object_template.set_internal_field_count(2);
    v8::Context::new_from_template(scope, global_object_template)
  };

  let scope = &mut v8::ContextScope::new(scope, context);

  let global = context.global(scope);
  for middleware in global_object_middlewares {
    middleware(scope, global);
  }
  context
}

impl JsRuntimeForSnapshot {
  /// Create a new runtime, panicking if the process fails.
  pub fn new(options: RuntimeOptions) -> JsRuntimeForSnapshot {
    match Self::try_new(options) {
      Ok(runtime) => runtime,
      Err(err) => {
        panic!("Failed to initialize JsRuntime for snapshotting: {:?}", err);
      }
    }
  }

  /// Try to create a new runtime, returning an error if the process fails.
  pub fn try_new(
    mut options: RuntimeOptions,
  ) -> Result<JsRuntimeForSnapshot, Error> {
    setup::init_v8(
      options.v8_platform.take(),
      true,
      options.unsafe_expose_natives_and_gc(),
    );

    let runtime = JsRuntime::new_inner(options, true)?;
    Ok(JsRuntimeForSnapshot(runtime))
  }

  /// Takes a snapshot and consumes the runtime.
  ///
  /// `Error` can usually be downcast to `JsError`.
  pub fn snapshot(mut self) -> Box<[u8]> {
    // Ensure there are no live inspectors to prevent crashes.
    self.inner.prepare_for_cleanup();
    let externals_count =
      self.0.allocations.external_refs.as_ref().unwrap().len() as _;
    let original_sources =
      std::mem::take(&mut self.0.allocations.original_sources);
    let external_strings = original_sources
      .iter()
      .map(|s| s.as_str().as_bytes())
      .collect();
    let realm = JsRealm::clone(&self.inner.main_realm);

    // Set the context to be snapshot's default context
    {
      let mut scope = realm.handle_scope(self.v8_isolate());
      let default_context = v8::Context::new(&mut scope);
      scope.set_default_context(default_context);

      let local_context = v8::Local::new(&mut scope, realm.context());
      scope.add_context(local_context);
    }

    // Borrow the source maps during the snapshot to avoid copies
    let source_maps = self
      .inner
      .state
      .source_mapper
      .borrow_mut()
      .take_ext_source_maps();
    let mut ext_source_maps = HashMap::with_capacity(source_maps.len());
    for (k, v) in &source_maps {
      ext_source_maps.insert(k.as_static_str().unwrap(), v.as_ref());
    }

    // Serialize the module map and store its data in the snapshot.
    // TODO(mmastrac): This should deconstruct the realm into sidecar data rather than
    // extracting it from the realm and then tearing the realm down. IE, this should
    // probably be a method on `JsRealm` with a self-consuming parameter signature:
    // `fn into_sidecar_data(self) -> ...`.
    let sidecar_data = {
      let mut data_store = SnapshotStoreDataStore::default();
      let module_map_data = {
        let module_map = realm.0.module_map();
        module_map.serialize_for_snapshotting(&mut data_store)
      };
      let maybe_js_handled_promise_rejection_cb = {
        let context_state = &realm.0.context_state;
        let exception_state = &context_state.exception_state;
        exception_state
          .js_handled_promise_rejection_cb
          .borrow()
          .clone()
      }
      .map(|cb| data_store.register(cb));

      let snapshotted_data = SnapshottedData {
        module_map_data,
        externals_count,
        op_count: self.inner.op_count,
        addl_refs_count: self.inner.addl_refs_count,
        source_count: self.inner.source_count,
        extension_count: self.inner.extension_count,
        js_handled_promise_rejection_cb: maybe_js_handled_promise_rejection_cb,
        ext_source_maps,
        external_strings,
      };

      let mut scope = realm.handle_scope(self.v8_isolate());
      snapshot::store_snapshotted_data_for_snapshot(
        &mut scope,
        realm.context().clone(),
        snapshotted_data,
        data_store,
      )
    };
    drop(realm);

    let v8_data = self
      .0
      .inner
      .prepare_for_snapshot()
      .create_blob(v8::FunctionCodeHandling::Keep)
      .unwrap();

    snapshot::serialize(v8_data, sidecar_data)
  }
}

#[derive(Clone, Copy, PartialEq, Eq, Debug)]
pub(crate) struct EventLoopPendingState {
  has_pending_ops: bool,
  has_pending_refed_ops: bool,
  has_pending_dyn_imports: bool,
  has_pending_dyn_module_evaluation: bool,
  has_pending_module_evaluation: bool,
  has_pending_background_tasks: bool,
  has_tick_scheduled: bool,
  has_pending_promise_events: bool,
  has_pending_external_ops: bool,
}

impl EventLoopPendingState {
  /// Collect event loop state from all the sub-states.
  pub fn new(
    scope: &mut v8::HandleScope<()>,
    state: &ContextState,
    modules: &ModuleMap,
  ) -> Self {
    let num_unrefed_ops = state.unrefed_ops.borrow().len();
    let num_pending_ops = state.pending_ops.len();
    let has_pending_tasks = state.task_spawner_factory.has_pending_tasks();
    let has_pending_timers = !state.timers.is_empty();
    let has_pending_refed_timers = state.timers.has_pending_timers();
    let has_pending_dyn_imports = modules.has_pending_dynamic_imports();
    let has_pending_dyn_module_evaluation =
      modules.has_pending_dyn_module_evaluation();
    let has_pending_module_evaluation = modules.has_pending_module_evaluation();
    let has_pending_promise_events = !state
      .exception_state
      .pending_promise_rejections
      .borrow()
      .is_empty()
      || !state
        .exception_state
        .pending_handled_promise_rejections
        .borrow()
        .is_empty();
    let has_pending_refed_ops = has_pending_tasks
      || has_pending_refed_timers
      || num_pending_ops > num_unrefed_ops;
    EventLoopPendingState {
      has_pending_ops: has_pending_refed_ops
        || has_pending_timers
        || (num_pending_ops > 0),
      has_pending_refed_ops,
      has_pending_dyn_imports,
      has_pending_dyn_module_evaluation,
      has_pending_module_evaluation,
      has_pending_background_tasks: scope.has_pending_background_tasks(),
      has_tick_scheduled: state.has_next_tick_scheduled.get(),
      has_pending_promise_events,
      has_pending_external_ops: state.external_ops_tracker.has_pending_ops(),
    }
  }

  /// Collect event loop state from all the states stored in the scope.
  pub fn new_from_scope(scope: &mut v8::HandleScope) -> Self {
    let module_map = JsRealm::module_map_from(scope);
    let context_state = JsRealm::state_from_scope(scope);
    Self::new(scope, &context_state, &module_map)
  }

  pub fn is_pending(&self) -> bool {
    self.has_pending_refed_ops
      || self.has_pending_dyn_imports
      || self.has_pending_dyn_module_evaluation
      || self.has_pending_module_evaluation
      || self.has_pending_background_tasks
      || self.has_tick_scheduled
      || self.has_pending_promise_events
      || self.has_pending_external_ops
  }
}

extern "C" fn near_heap_limit_callback<F>(
  data: *mut c_void,
  current_heap_limit: usize,
  initial_heap_limit: usize,
) -> usize
where
  F: FnMut(usize, usize) -> usize,
{
  // SAFETY: The data is a pointer to the Rust callback function. It is stored
  // in `JsRuntime::allocations` and thus is guaranteed to outlive the isolate.
  let callback = unsafe { &mut *(data as *mut F) };
  callback(current_heap_limit, initial_heap_limit)
}

impl JsRuntimeState {
  pub(crate) fn inspector(&self) -> Rc<RefCell<JsRuntimeInspector>> {
    self.inspector.borrow().as_ref().unwrap().clone()
  }

  /// Called by `bindings::host_import_module_dynamically_callback`
  /// after initiating new dynamic import load.
  pub fn notify_new_dynamic_import(&self) {
    // Notify event loop to poll again soon.
    self.waker.wake();
  }

  /// Performs an action with the inspector, if we have one
  pub(crate) fn with_inspector<T>(
    &self,
    mut f: impl FnMut(&JsRuntimeInspector) -> T,
  ) -> Option<T> {
    // Fast path
    if !self.has_inspector.get() {
      return None;
    }
    self
      .inspector
      .borrow()
      .as_ref()
      .map(|inspector| f(&inspector.borrow()))
  }
}

// Related to module loading
impl JsRuntime {
  #[cfg(test)]
  pub(crate) fn instantiate_module(
    &mut self,
    id: ModuleId,
  ) -> Result<(), v8::Global<v8::Value>> {
    let isolate = &mut self.inner.v8_isolate;
    let realm = JsRealm::clone(&self.inner.main_realm);
    let scope = &mut realm.handle_scope(isolate);
    realm.instantiate_module(scope, id)
  }

  /// Evaluates an already instantiated ES module.
  ///
  /// Returns a future that resolves when module promise resolves.
  /// Implementors must manually call [`JsRuntime::run_event_loop`] to drive
  /// module evaluation future.
  ///
  /// Modules with top-level await are treated like promises, so a `throw` in the top-level
  /// block of a module is treated as an unhandled rejection. These rejections are provided to
  /// the unhandled promise rejection handler, which has the opportunity to pass them off to
  /// error-handling code. If those rejections are not handled (indicated by a `false` return
  /// from that unhandled promise rejection handler), then the runtime will terminate.
  ///
  /// The future provided by `mod_evaluate` will only return errors in the case where
  /// the runtime is shutdown and no longer available to provide unhandled rejection
  /// information.
  ///
  /// This function panics if module has not been instantiated.
  pub fn mod_evaluate(
    &mut self,
    id: ModuleId,
  ) -> impl Future<Output = Result<(), Error>> {
    let isolate = &mut self.inner.v8_isolate;
    let realm = &self.inner.main_realm;
    let scope = &mut realm.handle_scope(isolate);
    self.inner.main_realm.0.module_map.mod_evaluate(scope, id)
  }

  /// Asynchronously load specified module and all of its dependencies.
  ///
  /// The module will be marked as "main", and because of that
  /// "import.meta.main" will return true when checked inside that module.
  ///
  /// The source may be any type that implements the internal [`IntoModuleCodeString`] trait, but
  /// it is highly recommended that embedders use the [`ascii_str!`] to generate the fastest version
  /// of strings for v8 to handle. If the strings are not static, you may also pass a [`String`]
  /// generated by the [`format!`] macro.
  ///
  /// User must call [`JsRuntime::mod_evaluate`] with returned `ModuleId`
  /// manually after load is finished.
  pub async fn load_main_es_module_from_code(
    &mut self,
    specifier: &ModuleSpecifier,
    code: impl IntoModuleCodeString,
  ) -> Result<ModuleId, Error> {
    let isolate = &mut self.inner.v8_isolate;
    self
      .inner
      .main_realm
      .load_main_es_module_from_code(
        isolate,
        specifier,
        Some(code.into_module_code()),
      )
      .await
  }

  /// Asynchronously load specified module and all of its dependencies, retrieving
  /// the module from the supplied [`ModuleLoader`].
  ///
  /// The module will be marked as "main", and because of that
  /// "import.meta.main" will return true when checked inside that module.
  ///
  /// User must call [`JsRuntime::mod_evaluate`] with returned `ModuleId`
  /// manually after load is finished.
  pub async fn load_main_es_module(
    &mut self,
    specifier: &ModuleSpecifier,
  ) -> Result<ModuleId, Error> {
    let isolate = &mut self.inner.v8_isolate;
    self
      .inner
      .main_realm
      .load_main_es_module_from_code(isolate, specifier, None)
      .await
  }

  /// Asynchronously load specified ES module and all of its dependencies from the
  /// provided source.
  ///
  /// This method is meant to be used when loading some utility code that
  /// might be later imported by the main module (ie. an entry point module).
  ///
  /// The source may be any type that implements the internal [`IntoModuleCodeString`] trait, but
  /// it is highly recommended that embedders use the [`ascii_str!`] to generate the fastest version
  /// of strings for v8 to handle. If the strings are not static, you may also pass a [`String`]
  /// generated by the [`format!`] macro.
  ///
  /// User must call [`JsRuntime::mod_evaluate`] with returned `ModuleId`
  /// manually after load is finished.
  pub async fn load_side_es_module_from_code(
    &mut self,
    specifier: &ModuleSpecifier,
    code: impl IntoModuleCodeString,
  ) -> Result<ModuleId, Error> {
    let isolate = &mut self.inner.v8_isolate;
    self
      .inner
      .main_realm
      .load_side_es_module_from_code(
        isolate,
        specifier,
        Some(code.into_module_code()),
      )
      .await
  }

  /// Asynchronously load specified ES module and all of its dependencies, retrieving
  /// the module from the supplied [`ModuleLoader`].
  ///
  /// This method is meant to be used when loading some utility code that
  /// might be later imported by the main module (ie. an entry point module).
  ///
  /// User must call [`JsRuntime::mod_evaluate`] with returned `ModuleId`
  /// manually after load is finished.
  pub async fn load_side_es_module(
    &mut self,
    specifier: &ModuleSpecifier,
  ) -> Result<ModuleId, Error> {
    let isolate = &mut self.inner.v8_isolate;
    self
      .inner
      .main_realm
      .load_side_es_module_from_code(isolate, specifier, None)
      .await
  }

  /// Load and evaluate an ES module provided the specifier and source code.
  ///
  /// The module should not have Top-Level Await (that is, it should be
  /// possible to evaluate it synchronously).
  ///
  /// It is caller's responsibility to ensure that not duplicate specifiers are
  /// passed to this method.
  pub fn lazy_load_es_module_with_code(
    &mut self,
    specifier: impl IntoModuleName,
    code: impl IntoModuleCodeString,
  ) -> Result<v8::Global<v8::Value>, Error> {
    let isolate = &mut self.inner.v8_isolate;
    self.inner.main_realm.lazy_load_es_module_with_code(
      isolate,
      specifier.into_module_name(),
      code.into_module_code(),
    )
  }

  fn do_js_event_loop_tick_realm(
    cx: &mut Context,
    scope: &mut v8::HandleScope,
    context_state: &ContextState,
    exception_state: &ExceptionState,
  ) -> Result<bool, Error> {
    let mut dispatched_ops = false;

    // Poll any pending task spawner tasks. Note that we need to poll separately because otherwise
    // Rust will extend the lifetime of the borrow longer than we expect.
    let mut retries = 3;
    while let Poll::Ready(tasks) =
      context_state.task_spawner_factory.poll_inner(cx)
    {
      // TODO(mmastrac): we are using this flag
      dispatched_ops = true;
      for task in tasks {
        task(scope);
      }
      // We may need to perform a microtask checkpoint here
      scope.perform_microtask_checkpoint();

      // We don't want tasks that spawn other tasks to starve the event loop, so break
      // after three times around and allow the remainder of the event loop to spin.
      retries -= 1;
      if retries == 0 {
        cx.waker().wake_by_ref();
        break;
      }
    }

    // We return async responses to JS in bounded batches. Note that because
    // we're passing these to JS as arguments, it is possible to overflow the
    // JS stack by just passing too many.
    const MAX_VEC_SIZE_FOR_OPS: usize = 1024;

    // each batch is a flat vector of tuples:
    // `[promise_id1, op_result1, promise_id2, op_result2, ...]`
    // promise_id is a simple integer, op_result is an ops::OpResult
    // which contains a value OR an error, encoded as a tuple.
    // This batch is received in JS via the special `arguments` variable
    // and then each tuple is used to resolve or reject promises
    let mut args: SmallVec<[v8::Local<v8::Value>; 32]> =
      SmallVec::with_capacity(32);

    loop {
      if args.len() >= MAX_VEC_SIZE_FOR_OPS {
        // We have too many, bail for now but re-wake the waker
        cx.waker().wake_by_ref();
        break;
      }

      let Poll::Ready((promise_id, op_id, res)) =
        context_state.pending_ops.poll_ready(cx)
      else {
        break;
      };

      let res = res.unwrap(scope, context_state.get_error_class_fn);

      {
        let op_ctx = &context_state.op_ctxs[op_id as usize];
        if op_ctx.metrics_enabled() {
          if res.is_ok() {
            dispatch_metrics_async(op_ctx, OpMetricsEvent::CompletedAsync);
          } else {
            dispatch_metrics_async(op_ctx, OpMetricsEvent::ErrorAsync);
          }
        }
      }

      context_state.unrefed_ops.borrow_mut().remove(&promise_id);
      context_state
        .activity_traces
        .complete(RuntimeActivityType::AsyncOp, promise_id as _);
      dispatched_ops |= true;
      args.push(v8::Integer::new(scope, promise_id).into());
      args.push(res.unwrap_or_else(std::convert::identity));
    }

    let undefined: v8::Local<v8::Value> = v8::undefined(scope).into();
    let has_tick_scheduled = context_state.has_next_tick_scheduled.get();
    dispatched_ops |= has_tick_scheduled;

    while let Some((promise, result)) = exception_state
      .pending_handled_promise_rejections
      .borrow_mut()
      .pop_front()
    {
      if let Some(handler) = exception_state
        .js_handled_promise_rejection_cb
        .borrow()
        .as_ref()
      {
        let function = handler.open(scope);

        let args = [
          v8::Local::new(scope, promise).into(),
          v8::Local::new(scope, result),
        ];
        function.call(scope, undefined, &args);
      }
    }

    let rejections = if !exception_state
      .pending_promise_rejections
      .borrow_mut()
      .is_empty()
    {
      // Avoid holding the pending rejection lock longer than necessary
      let mut pending_rejections =
        exception_state.pending_promise_rejections.borrow_mut();
      let mut rejections = VecDeque::default();
      std::mem::swap(&mut *pending_rejections, &mut rejections);
      drop(pending_rejections);

      let arr = v8::Array::new(scope, (rejections.len() * 2) as i32);
      let mut index = 0;
      for rejection in rejections.into_iter() {
        let value = v8::Local::new(scope, rejection.0);
        arr.set_index(scope, index, value.into());
        index += 1;
        let value = v8::Local::new(scope, rejection.1);
        arr.set_index(scope, index, value);
        index += 1;
      }
      arr.into()
    } else {
      undefined
    };

    args.push(rejections);

    // TODO(mmastrac): timer dispatch should be done via direct function call, but we will have to start
    // storing the exception-reporting callback.
    let timers =
      if let Poll::Ready(timers) = context_state.timers.poll_timers(cx) {
        let traces_enabled = context_state.activity_traces.is_enabled();
        let arr = v8::Array::new(scope, (timers.len() * 3) as _);
        #[allow(clippy::needless_range_loop)]
        for i in 0..timers.len() {
          if traces_enabled {
            // Timer and interval traces both use RuntimeActivityType::Timer
            context_state
              .activity_traces
              .complete(RuntimeActivityType::Timer, timers[i].0 as _);
          }
          // depth, id, function
          let value = v8::Integer::new(scope, timers[i].1 .1 as _);
          arr.set_index(scope, (i * 3) as _, value.into());
          let value = v8::Number::new(scope, timers[i].0 as _);
          arr.set_index(scope, (i * 3 + 1) as _, value.into());
          let value = v8::Local::new(scope, timers[i].1 .0.clone());
          arr.set_index(scope, (i * 3 + 2) as _, value.into());
        }
        arr.into()
      } else {
        undefined
      };
    args.push(timers);

    let has_tick_scheduled = v8::Boolean::new(scope, has_tick_scheduled);
    args.push(has_tick_scheduled.into());

    let tc_scope = &mut v8::TryCatch::new(scope);
    let js_event_loop_tick_cb = context_state.js_event_loop_tick_cb.borrow();
    let js_event_loop_tick_cb =
      js_event_loop_tick_cb.as_ref().unwrap().open(tc_scope);

    js_event_loop_tick_cb.call(tc_scope, undefined, args.as_slice());

    if let Some(exception) = tc_scope.exception() {
      return exception_to_err_result(tc_scope, exception, false, true);
    }

    if tc_scope.has_terminated() || tc_scope.is_execution_terminating() {
      return Ok(false);
    }

    Ok(dispatched_ops)
  }
}

fn mark_as_loaded_from_fs_during_snapshot(
  files_loaded: &mut Vec<&'static str>,
  source: &ExtensionFileSourceCode,
) {
  #[allow(deprecated)]
  if let ExtensionFileSourceCode::LoadedFromFsDuringSnapshot(path) = source {
    files_loaded.push(path);
  }
}<|MERGE_RESOLUTION|>--- conflicted
+++ resolved
@@ -683,23 +683,6 @@
     let mut source_mapper =
       SourceMapper::new(loader.clone(), options.source_map_getter);
 
-<<<<<<< HEAD
-    let (mut sources, source_maps) =
-      extension_set::into_sources_and_source_maps(
-        options.extension_transpiler.as_deref(),
-        &extensions,
-        |source| {
-          mark_as_loaded_from_fs_during_snapshot(
-            &mut files_loaded,
-            &source.code,
-          )
-        },
-      )?;
-
-    for (module_name, source_map_data) in source_maps {
-      source_mapper.add_ext_source_map(module_name, source_map_data);
-    }
-=======
     let mut sources = extension_set::into_sources_and_source_maps(
       options.extension_transpiler.as_deref(),
       &extensions,
@@ -707,7 +690,6 @@
         mark_as_loaded_from_fs_during_snapshot(&mut files_loaded, &source.code)
       },
     )?;
->>>>>>> e73ed615
 
     for loaded_source in sources
       .js
